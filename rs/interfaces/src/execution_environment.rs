//! The execution environment public interface.
mod errors;

pub use errors::{CanisterOutOfCyclesError, HypervisorError, TrapCode};
use ic_base_types::NumBytes;
use ic_error_types::UserError;
use ic_ic00_types::EcdsaKeyId;
use ic_interfaces_state_manager::Labeled;
use ic_registry_provisional_whitelist::ProvisionalWhitelist;
use ic_registry_subnet_type::SubnetType;
use ic_sys::{PageBytes, PageIndex};
use ic_types::{
    crypto::canister_threshold_sig::MasterEcdsaPublicKey,
    ingress::{IngressStatus, WasmResult},
    messages::{
        AnonymousQuery, AnonymousQueryResponse, CertificateDelegation, HttpQueryResponse,
        MessageId, SignedIngressContent, UserQuery,
    },
    Cycles, ExecutionRound, Height, NumInstructions, NumPages, Randomness, Time,
};
use serde::{Deserialize, Serialize};
use std::convert::TryFrom;
use std::sync::Arc;
use std::{collections::BTreeMap, ops};
use std::{convert::Infallible, fmt};
use tower::util::BoxCloneService;

/// Instance execution statistics. The stats are cumulative and
/// contain measurements from the point in time when the instance was
/// created up until the moment they are requested.
#[derive(Serialize, Deserialize, Clone, Debug, Default)]
pub struct InstanceStats {
    /// Total number of (host) pages accessed (read or written) by the instance
    /// and loaded into the linear memory.
    pub accessed_pages: usize,

    /// Total number of (host) pages modified by the instance.
    /// By definition a page that has been dirtied has also been accessed,
    /// hence this dirtied_pages <= accessed_pages
    pub dirty_pages: usize,

    /// Number of times a write access is handled when the page has already been
    /// read.
    pub read_before_write_count: usize,

    /// Number of times a write access is handled when the page has not yet been
    /// read.
    pub direct_write_count: usize,

    /// Number of sigsegv handled.
    pub sigsegv_count: usize,

    /// Number of calls to mmap.
    pub mmap_count: usize,

    /// Number of calls to mprotect.
    pub mprotect_count: usize,

    /// Number of pages loaded by copying the data.
    pub copy_page_count: usize,
}

/// Errors that can be returned when fetching the available memory on a subnet.
#[derive(Debug)]
pub enum SubnetAvailableMemoryError {
    InsufficientMemory {
        execution_requested: NumBytes,
        message_requested: NumBytes,
        wasm_custom_sections_requested: NumBytes,
        available_execution: i64,
        available_messages: i64,
        available_wasm_custom_sections: i64,
    },
}

/// Performance counter type.
#[derive(Debug)]
pub enum PerformanceCounterType {
    // The number of WebAssembly instructions the canister has executed since
    // the beginning of the current message execution.
    Instructions(i64),
    // The number of WebAssembly instructions the canister has executed since
    // the creation of the current call context.
    CallContextInstructions(i64),
}

/// System API call ids to track their execution (in alphabetical order).
#[derive(Debug)]
pub enum SystemApiCallId {
    /// Tracker for `ic0.accept_message())`
    AcceptMessage,
    /// Tracker for `ic0.call_cycles_add()`
    CallCyclesAdd,
    /// Tracker for `ic0.call_cycles_add128()`
    CallCyclesAdd128,
    /// Tracker for `ic0.call_data_append()`
    CallDataAppend,
    /// Tracker for `ic0.call_new()`
    CallNew,
    /// Tracker for `ic0.call_on_cleanup()`
    CallOnCleanup,
    /// Tracker for `ic0.call_perform()`
    CallPerform,
    /// Tracker for `ic0.canister_cycle_balance()`
    CanisterCycleBalance,
    /// Tracker for `ic0.canister_cycle_balance128()`
    CanisterCycleBalance128,
    /// Tracker for `ic0.canister_self_copy()`
    CanisterSelfCopy,
    /// Tracker for `ic0.canister_self_size()`
    CanisterSelfSize,
    /// Tracker for `ic0.canister_status()`
    CanisterStatus,
    /// Tracker for `ic0.canister_version()`
    CanisterVersion,
    /// Tracker for `ic0.certified_data_set()`
    CertifiedDataSet,
    /// Tracker for `ic0.cycles_burn128()`
    CyclesBurn128,
    /// Tracker for `ic0.data_certificate_copy()`
    DataCertificateCopy,
    /// Tracker for `ic0.data_certificate_present()`
    DataCertificatePresent,
    /// Tracker for `ic0.data_certificate_size()`
    DataCertificateSize,
    /// Tracker for `ic0.debug_print()`
    DebugPrint,
    /// Tracker for `ic0.global_timer_set()`
    GlobalTimerSet,
    /// Tracker for `ic0.is_controller()`
    IsController,
    /// Tracker for `ic0.mint_cycles()`
    MintCycles,
    /// Tracker for `ic0.msg_arg_data_copy()`
    MsgArgDataCopy,
    /// Tracker for `ic0.msg_arg_data_size()`
    MsgArgDataSize,
    /// Tracker for `ic0.msg_caller_copy()`
    MsgCallerCopy,
    /// Tracker for `ic0.msg_caller_size()`
    MsgCallerSize,
    /// Tracker for `ic0.msg_cycles_accept()`
    MsgCyclesAccept,
    /// Tracker for `ic0.msg_cycles_accept128()`
    MsgCyclesAccept128,
    /// Tracker for `ic0.msg_cycles_available()`
    MsgCyclesAvailable,
    /// Tracker for `ic0.msg_cycles_available128()`
    MsgCyclesAvailable128,
    /// Tracker for `ic0.msg_cycles_refunded()`
    MsgCyclesRefunded,
    /// Tracker for `ic0.msg_cycles_refunded128()`
    MsgCyclesRefunded128,
    /// Tracker for `ic0.msg_method_name_copy()`
    MsgMethodNameCopy,
    /// Tracker for `ic0.msg_method_name_size()`
    MsgMethodNameSize,
    /// Tracker for `ic0.msg_reject()`
    MsgReject,
    /// Tracker for `ic0.msg_reject_code()`
    MsgRejectCode,
    /// Tracker for `ic0.msg_reject_msg_copy()`
    MsgRejectMsgCopy,
    /// Tracker for `ic0.msg_reject_msg_size()`
    MsgRejectMsgSize,
    /// Tracker for `ic0.msg_reply()`
    MsgReply,
    /// Tracker for `ic0.msg_reply_data_append()`
    MsgReplyDataAppend,
    /// Tracker for `__.out_of_instructions()`
    OutOfInstructions,
    /// Tracker for `ic0.performance_counter()`
    PerformanceCounter,
    /// Tracker for `ic0.stable64_grow()`
    Stable64Grow,
    /// Tracker for `ic0.stable64_read()`
    Stable64Read,
    /// Tracker for `ic0.stable64_size()`
    Stable64Size,
    /// Tracker for `ic0.stable64_write())`
    Stable64Write,
    /// Tracker for `ic0.stable_grow()`
    StableGrow,
    /// Tracker for `ic0.stable_read()`
    StableRead,
    /// Tracker for `ic0.stable_size()`
    StableSize,
    /// Tracker for `ic0.stable_write())`
    StableWrite,
    /// Tracker for `ic0.time()`
    Time,
    /// Tracker for `ic0.trap()`
    Trap,
    /// Tracker for `__.update_available_memory()`
    UpdateAvailableMemory,
}

/// System API call counters, i.e. how many times each tracked System API call
/// was invoked.
// #[derive(Serialize, Deserialize, Clone, Debug, Default)]
#[derive(Clone, Debug, Default, Deserialize, Serialize)]
pub struct SystemApiCallCounters {
    /// Counter for `ic0.call_perform()`
    pub call_perform: usize,
    /// Counter for `ic0.canister_cycle_balance()`
    pub canister_cycle_balance: usize,
    /// Counter for `ic0.canister_cycle_balance128()`
    pub canister_cycle_balance128: usize,
    /// Counter for `ic0.time()`
    pub time: usize,
}

impl SystemApiCallCounters {
    pub fn saturating_add(&mut self, rhs: Self) {
        self.call_perform = self.call_perform.saturating_add(rhs.call_perform);
        self.canister_cycle_balance = self
            .canister_cycle_balance
            .saturating_add(rhs.canister_cycle_balance);
        self.canister_cycle_balance128 = self
            .canister_cycle_balance128
            .saturating_add(rhs.canister_cycle_balance128);
        self.time = self.time.saturating_add(rhs.time);
    }
}

/// Tracks the available memory on a subnet. The main idea is to separately track
/// the execution available memory, the message available memory and the wasm custom
/// sections available memory. The different flavors of memory are independent of each
/// other; they are collected in one struct because one often needs to allocate multiple
/// types of memory at the same time.
///
/// Note that there are situations where execution available memory is smaller than
/// the wasm custom sections memory, i.e. when the memory is consumed by something
/// other than wasm custom sections.
#[derive(Serialize, Deserialize, Clone, Copy, Debug, Default, PartialEq)]
pub struct SubnetAvailableMemory {
    /// The execution memory available on the subnet, i.e. the canister memory
    /// (Wasm binary, Wasm memory, stable memory) without message memory.
    execution_memory: i64,
    /// The memory available for messages.
    message_memory: i64,
    /// The memory available for Wasm custom sections.
    wasm_custom_sections_memory: i64,
    /// Specifies the factor by which the subnet available memory was scaled
    /// using the division operator. It is useful for approximating the global
    /// available memory from the per-thread available memory.
    scaling_factor: i64,
}

impl SubnetAvailableMemory {
    pub fn new(
        execution_memory: i64,
        message_memory: i64,
        wasm_custom_sections_memory: i64,
    ) -> Self {
        SubnetAvailableMemory {
            execution_memory,
            message_memory,
            wasm_custom_sections_memory,
            // The newly created value is not scaled (divided), which
            // corresponds to the scaling factor of 1.
            scaling_factor: 1,
        }
    }

    /// Returns the execution available memory.
    pub fn get_execution_memory(&self) -> i64 {
        self.execution_memory
    }

    /// Returns the memory available for messages.
    pub fn get_message_memory(&self) -> i64 {
        self.message_memory
    }

    /// Returns the memory available for Wasm custom sections, ignoring the
    /// execution available memory.
    pub fn get_wasm_custom_sections_memory(&self) -> i64 {
        self.wasm_custom_sections_memory
    }

    /// Returns the scaling factor that specifies by how much the initial
    /// available memory was scaled using the division operator.
    ///
    /// It is useful for approximating the global available memory from the
    /// per-thread available memory. Note that the approximation may be off in
    /// both directions because there is no way to deterministically know how
    /// much other threads have allocated.
    pub fn get_scaling_factor(&self) -> i64 {
        self.scaling_factor
    }

    /// Returns `Ok(())` if the subnet has enough available room for allocating
    /// the given bytes in each of the memory types.
    /// Otherwise, it returns an error.
    ///
    /// Note that memory types are independent from each other and their limits
    /// are checked independently.
    pub fn check_available_memory(
        &self,
        execution_requested: NumBytes,
        message_requested: NumBytes,
        wasm_custom_sections_requested: NumBytes,
    ) -> Result<(), SubnetAvailableMemoryError> {
        let is_available =
            |requested: NumBytes, available: i64| match i64::try_from(requested.get()) {
                Ok(x) => x <= available || x == 0,
                Err(_) => false,
            };

        if is_available(execution_requested, self.execution_memory)
            && is_available(message_requested, self.message_memory)
            && is_available(
                wasm_custom_sections_requested,
                self.wasm_custom_sections_memory,
            )
        {
            Ok(())
        } else {
            Err(SubnetAvailableMemoryError::InsufficientMemory {
                execution_requested,
                message_requested,
                wasm_custom_sections_requested,
                available_execution: self.execution_memory,
                available_messages: self.message_memory,
                available_wasm_custom_sections: self.wasm_custom_sections_memory,
            })
        }
    }

    /// Try to use some memory capacity and fail if not enough is available.
    ///
    /// `self.execution_memory`, `self.message_memory` and `self.wasm_custom_sections_memory`
    /// are independent of each other. However, this function will not allocate anything if
    /// there is not enough of either one of them (and return an error instead).
    pub fn try_decrement(
        &mut self,
        execution_requested: NumBytes,
        message_requested: NumBytes,
        wasm_custom_sections_requested: NumBytes,
    ) -> Result<(), SubnetAvailableMemoryError> {
        self.check_available_memory(
            execution_requested,
            message_requested,
            wasm_custom_sections_requested,
        )?;
        self.execution_memory -= execution_requested.get() as i64;
        self.message_memory -= message_requested.get() as i64;
        self.wasm_custom_sections_memory -= wasm_custom_sections_requested.get() as i64;
        Ok(())
    }

    pub fn increment(
        &mut self,
        execution_amount: NumBytes,
        message_amount: NumBytes,
        wasm_custom_sections_amount: NumBytes,
    ) {
        self.execution_memory += execution_amount.get() as i64;
        self.message_memory += message_amount.get() as i64;
        self.wasm_custom_sections_memory += wasm_custom_sections_amount.get() as i64;
    }

    /// Increments the available memory by the given number of bytes.
    pub fn apply_reservation(
        &mut self,
        execution_amount: NumBytes,
        message_amount: NumBytes,
        wasm_custom_sections_amount: NumBytes,
    ) {
        self.execution_memory += execution_amount.get() as i64;
        self.message_memory += message_amount.get() as i64;
        self.wasm_custom_sections_memory += wasm_custom_sections_amount.get() as i64;
    }

    /// Decrements the available memory by the given number of bytes.
    /// It undoes the changes done by `apply_reservation()`.
    /// Note that the available memory can become negative after this change.
    pub fn revert_reservation(
        &mut self,
        execution_amount: NumBytes,
        message_amount: NumBytes,
        wasm_custom_sections_amount: NumBytes,
    ) {
        self.execution_memory -= execution_amount.get() as i64;
        self.message_memory -= message_amount.get() as i64;
        self.wasm_custom_sections_memory -= wasm_custom_sections_amount.get() as i64;
    }
}

impl ops::Div<i64> for SubnetAvailableMemory {
    type Output = Self;

    fn div(self, rhs: i64) -> Self::Output {
        Self {
            execution_memory: self.execution_memory / rhs,
            message_memory: self.message_memory / rhs,
            wasm_custom_sections_memory: self.wasm_custom_sections_memory / rhs,
            scaling_factor: self.scaling_factor * rhs,
        }
    }
}

#[derive(Clone, Debug, Deserialize, Serialize, Eq, PartialEq)]
pub enum ExecutionMode {
    Replicated,
    NonReplicated,
}

pub type HypervisorResult<T> = Result<T, HypervisorError>;

/// Interface for the component to execute internal queries triggered by IC.
pub type AnonymousQueryService =
    BoxCloneService<AnonymousQuery, AnonymousQueryResponse, Infallible>;

/// Interface for the component to filter out ingress messages that
/// the canister is not willing to accept.
pub type IngressFilterService = BoxCloneService<
    (ProvisionalWhitelist, SignedIngressContent),
    Result<(), UserError>,
    Infallible,
>;

/// Errors that can occur when handling a query execution request.
pub enum QueryExecutionError {
    CertifiedStateUnavailable,
}

/// The response type to a `call()` request in [`QueryExecutionService`].
/// An Ok response contains the response from the canister and the batch time at the time of execution.
pub type QueryExecutionResponse = Result<(HttpQueryResponse, Time), QueryExecutionError>;

/// Interface for the component to execute queries.
pub type QueryExecutionService =
    BoxCloneService<(UserQuery, Option<CertificateDelegation>), QueryExecutionResponse, Infallible>;

/// Interface for the component to execute queries on canisters.  It can be used
/// by the HttpHandler and other system components to execute queries.
pub trait QueryHandler: Send + Sync {
    /// Type of state managed by StateReader.
    ///
    /// Should typically be `ic_replicated_state::ReplicatedState`.
    // Note [Associated Types in Interfaces]
    type State;

    /// Handle a query of type `UserQuery` which was sent by an end user.
    fn query(
        &self,
        query: UserQuery,
        state: Labeled<Arc<Self::State>>,
        data_certificate: Vec<u8>,
    ) -> Result<WasmResult, UserError>;
}

/// Errors that can be returned when reading/writing from/to ingress history.
#[derive(Clone, Debug, PartialEq, Eq)]
pub enum IngressHistoryError {
    StateRemoved(Height),
    StateNotAvailableYet(Height),
}

/// Interface for reading the history of ingress messages.
#[allow(clippy::type_complexity)]
pub trait IngressHistoryReader: Send + Sync {
    /// Returns a function that can be used to query the status for a given
    /// `message_id` using the latest execution state.
    fn get_latest_status(&self) -> Box<dyn Fn(&MessageId) -> IngressStatus>;

    /// Return a function that can be used to query the status for a given
    /// `message_id` using the state at given `height`.
    ///
    /// Return an error if the the state is not available.
    fn get_status_at_height(
        &self,
        height: Height,
    ) -> Result<Box<dyn Fn(&MessageId) -> IngressStatus>, IngressHistoryError>;
}

/// Interface for updating the history of ingress messages.
pub trait IngressHistoryWriter: Send + Sync {
    /// Type of state this Writer can update.
    ///
    /// Should typically be `ic_replicated_state::ReplicatedState`.
    // Note [Associated Types in Interfaces]
    type State;

    /// Allows to set status on a message.
    ///
    /// The allowed status transitions are:
    /// * "None" -> {"Received", "Processing", "Completed", "Failed"}
    /// * "Received" -> {"Processing", "Completed", "Failed"}
    /// * "Processing" -> {"Processing", "Completed", "Failed"}
    fn set_status(&self, state: &mut Self::State, message_id: MessageId, status: IngressStatus);
}

/// A trait for handling `out_of_instructions()` calls from the Wasm module.
pub trait OutOfInstructionsHandler {
    // This function is invoked if the Wasm instruction counter is negative.
    //
    // If it is impossible to recover from the out-of-instructions error then
    // the function returns `Err(HypervisorError::InstructionLimitExceeded)`.
    // Otherwise, the function returns a new positive instruction counter.
    fn out_of_instructions(&self, instruction_counter: i64) -> HypervisorResult<i64>;
}

/// Indicates the type of stable memory API being used.
pub enum StableMemoryApi {
    Stable64 = 0,
    Stable32 = 1,
}

impl TryFrom<i32> for StableMemoryApi {
    type Error = ();

    fn try_from(value: i32) -> Result<Self, Self::Error> {
        match value {
            0 => Ok(Self::Stable64),
            1 => Ok(Self::Stable32),
            _ => Err(()),
        }
    }
}

#[test]
fn stable_memory_api_round_trip() {
    for i in 0..10 {
        if let Ok(api) = StableMemoryApi::try_from(i) {
            assert_eq!(i, api as i32)
        }
    }
}

/// Indicates whether an attempt to grow stable memory succeeded or failed.
pub enum StableGrowOutcome {
    Success,
    Failure,
}

/// A trait for providing all necessary imports to a Wasm module.
pub trait SystemApi {
    /// Stores the execution error, so that the user can evaluate it later.
    fn set_execution_error(&mut self, error: HypervisorError);

    /// Returns the reference to the execution error.
    fn get_execution_error(&self) -> Option<&HypervisorError>;

    /// Returns the amount of instructions needed to copy `num_bytes`.
    fn get_num_instructions_from_bytes(&self, num_bytes: NumBytes) -> NumInstructions;

    /// Returns the indexes of all dirty pages in stable memory.
    fn stable_memory_dirty_pages(&self) -> Vec<(PageIndex, &PageBytes)>;

    /// Returns the current size of the stable memory in wasm pages.
    fn stable_memory_size(&self) -> usize;

    /// Returns the subnet type the replica runs on.
    fn subnet_type(&self) -> SubnetType;

    /// Returns the message instruction limit, which is the total instruction
    /// limit for all slices combined.
    fn message_instruction_limit(&self) -> NumInstructions;

    /// Returns the number of instructions executed in the current message,
    /// which is the sum of instructions executed in all slices including the
    /// current one.
    fn message_instructions_executed(&self, instruction_counter: i64) -> NumInstructions;

    /// Returns the instruction limit for the current execution slice.
    fn slice_instruction_limit(&self) -> NumInstructions;

    /// Returns the number of instructions executed in the current slice.
    fn slice_instructions_executed(&self, instruction_counter: i64) -> NumInstructions;

    /// Return the total number of instructions executed in the call context.
    fn call_context_instructions_executed(&self) -> NumInstructions;

    /// Canister id of the executing canister.
    fn canister_id(&self) -> ic_types::CanisterId;

    /// Copies `size` bytes starting from `offset` inside the opaque caller blob
    /// and copies them to heap[dst..dst+size]. The caller is the canister
    /// id in case of requests or the user id in case of an ingress message.
    fn ic0_msg_caller_copy(
        &self,
        dst: u32,
        offset: u32,
        size: u32,
        heap: &mut [u8],
    ) -> HypervisorResult<()>;

    /// Copies `size` bytes starting from `offset` inside the opaque caller blob
    /// and copies them to heap[dst..dst+size]. The caller is the canister
    /// id in case of requests or the user id in case of an ingress message.
    fn ic0_msg_caller_copy_64(
        &self,
        dst: u64,
        offset: u64,
        size: u64,
        heap: &mut [u8],
    ) -> HypervisorResult<()>;

    /// Returns the size of the opaque caller blob.
    fn ic0_msg_caller_size(&self) -> HypervisorResult<u32>;

    /// Returns the size of msg.payload.
    fn ic0_msg_arg_data_size(&self) -> HypervisorResult<u32>;

    /// Copies `length` bytes from msg.payload[offset..offset+size] to
    /// memory[dst..dst+size].
    fn ic0_msg_arg_data_copy(
        &self,
        dst: u32,
        offset: u32,
        size: u32,
        heap: &mut [u8],
    ) -> HypervisorResult<()>;

    /// Copies `length` bytes from msg.payload[offset..offset+size] to
    /// memory[dst..dst+size].
    fn ic0_msg_arg_data_copy_64(
        &self,
        dst: u64,
        offset: u64,
        size: u64,
        heap: &mut [u8],
    ) -> HypervisorResult<()>;

    /// Used to look up the size of the method_name that the message wants to
    /// call. Can only be called in the context of inspecting messages.
    fn ic0_msg_method_name_size(&self) -> HypervisorResult<u32>;

    /// Used to copy the method_name that the message wants to call to heap. Can
    /// only be called in the context of inspecting messages.
    fn ic0_msg_method_name_copy(
        &self,
        dst: u32,
        offset: u32,
        size: u32,
        heap: &mut [u8],
    ) -> HypervisorResult<()>;

    /// Used to copy the method_name that the message wants to call to heap. Can
    /// only be called in the context of inspecting messages.
    fn ic0_msg_method_name_copy_64(
        &self,
        dst: u64,
        offset: u64,
        size: u64,
        heap: &mut [u8],
    ) -> HypervisorResult<()>;

    // If the canister calls this method, then the message will be accepted
    // otherwise rejected. Can only be called in the context of accepting
    // messages.
    fn ic0_accept_message(&mut self) -> HypervisorResult<()>;

    /// Copies the data referred to by src/size out of the canister and appends
    /// it to the (initially empty) data reply.
    fn ic0_msg_reply_data_append(
        &mut self,
        src: u32,
        size: u32,
        heap: &[u8],
    ) -> HypervisorResult<()>;

    /// Copies the data referred to by src/size out of the canister and appends
    /// it to the (initially empty) data reply.
    fn ic0_msg_reply_data_append_64(
        &mut self,
        src: u64,
        size: u64,
        heap: &[u8],
    ) -> HypervisorResult<()>;

    /// Replies to the sender with the data assembled using
    /// `msg_reply_data_append`.
    fn ic0_msg_reply(&mut self) -> HypervisorResult<()>;

    /// Returns the reject code, if the current function is invoked as a
    /// reject callback.
    ///
    /// It returns the special “no error” code 0 if the callback is not invoked
    /// as a reject callback
    fn ic0_msg_reject_code(&self) -> HypervisorResult<i32>;

    /// Replies to sender with an error message
    fn ic0_msg_reject(&mut self, src: u32, size: u32, heap: &[u8]) -> HypervisorResult<()>;

    /// Replies to sender with an error message
    fn ic0_msg_reject_64(&mut self, src: u64, size: u64, heap: &[u8]) -> HypervisorResult<()>;

    /// Returns the length of the reject message in bytes.
    ///
    /// # Panics
    ///
    /// This traps if not invoked from a reject callback.
    fn ic0_msg_reject_msg_size(&self) -> HypervisorResult<u32>;

    /// Copies length bytes from self.reject_msg[offset..offset+size] to
    /// memory[dst..dst+size]
    ///
    /// # Panics
    ///
    /// This traps if offset+size is greater than the size of the reject
    /// message, or if dst+size exceeds the size of the Wasm memory, or if not
    /// called from inside a reject callback.
    fn ic0_msg_reject_msg_copy(
        &self,
        dst: u32,
        offset: u32,
        size: u32,
        heap: &mut [u8],
    ) -> HypervisorResult<()>;

    /// Copies length bytes from self.reject_msg[offset..offset+size] to
    /// memory[dst..dst+size]
    ///
    /// # Panics
    ///
    /// This traps if offset+size is greater than the size of the reject
    /// message, or if dst+size exceeds the size of the Wasm memory, or if not
    /// called from inside a reject callback.
    fn ic0_msg_reject_msg_copy_64(
        &self,
        dst: u64,
        offset: u64,
        size: u64,
        heap: &mut [u8],
    ) -> HypervisorResult<()>;

    /// Returns the size of the blob corresponding to the id of the canister.
    fn ic0_canister_self_size(&self) -> HypervisorResult<usize>;

    /// Copies `size` bytes starting from `offset` in the id blob of the
    /// canister to heap[dst..dst+size].
    fn ic0_canister_self_copy(
        &mut self,
        dst: u32,
        offset: u32,
        size: u32,
        heap: &mut [u8],
    ) -> HypervisorResult<()>;

    /// Copies `size` bytes starting from `offset` in the id blob of the
    /// canister to heap[dst..dst+size].
    fn ic0_canister_self_copy_64(
        &mut self,
        dst: u64,
        offset: u64,
        size: u64,
        heap: &mut [u8],
    ) -> HypervisorResult<()>;

    /// Outputs the specified bytes on the heap as a string on STDOUT.
    fn ic0_debug_print(&self, src: u32, size: u32, heap: &[u8]) -> HypervisorResult<()>;

    /// Outputs the specified bytes on the heap as a string on STDOUT.
    fn ic0_debug_print_64(&self, src: u64, size: u64, heap: &[u8]) -> HypervisorResult<()>;

    /// Traps, with a possibly helpful message
    fn ic0_trap(&self, src: u32, size: u32, heap: &[u8]) -> HypervisorResult<()>;

    /// Traps, with a possibly helpful message
    fn ic0_trap_64(&self, src: u64, size: u64, heap: &[u8]) -> HypervisorResult<()>;

    /// Begins assembling a call to the canister specified by
    /// callee_src/callee_size at method name_src/name_size. Two mandatory
    /// callbacks are recorded which will be invoked on success and error
    /// respectively.
    ///
    /// Subsequent calls to other `call_*` apis set further attributes of this
    /// call until the call is concluded (with `ic0.call_perform) or discarded
    /// (by returning without calling `ic0.call_perform` or by starting a new
    /// call with `ic0.call_new`).
    #[allow(clippy::too_many_arguments)]
    fn ic0_call_new(
        &mut self,
        callee_src: u32,
        callee_size: u32,
        name_src: u32,
        name_len: u32,
        reply_fun: u32,
        reply_env: u32,
        reject_fun: u32,
        reject_env: u32,
        heap: &[u8],
    ) -> HypervisorResult<()>;

    /// Begins assembling a call to the canister specified by
    /// callee_src/callee_size at method name_src/name_size. Two mandatory
    /// callbacks are recorded which will be invoked on success and error
    /// respectively.
    ///
    /// Subsequent calls to other `call_*` apis set further attributes of this
    /// call until the call is concluded (with `ic0.call_perform) or discarded
    /// (by returning without calling `ic0.call_perform` or by starting a new
    /// call with `ic0.call_new`).
    #[allow(clippy::too_many_arguments)]
    fn ic0_call_new_64(
        &mut self,
        callee_src: u64,
        callee_size: u64,
        name_src: u64,
        name_len: u64,
        reply_fun: u32,
        reply_env: u32,
        reject_fun: u32,
        reject_env: u32,
        heap: &[u8],
    ) -> HypervisorResult<()>;

    /// Appends the specified bytes to the argument of the call. Initially, the
    /// argument is empty. This can be called multiple times between
    /// `ic0.call_new` and `ic0.call_perform`.
    fn ic0_call_data_append(&mut self, src: u32, size: u32, heap: &[u8]) -> HypervisorResult<()>;

    /// Appends the specified bytes to the argument of the call. Initially, the
    /// argument is empty. This can be called multiple times between
    /// `ic0.call_new` and `ic0.call_perform`.
    fn ic0_call_data_append_64(&mut self, src: u64, size: u64, heap: &[u8])
        -> HypervisorResult<()>;

    /// Specifies the closure to be called if the reply/reject closures trap.
    /// Can be called at most once between `ic0.call_new` and
    /// `ic0.call_perform`.
    ///
    /// See <https://sdk.dfinity.org/docs/interface-spec/index.html#system-api-call>
    fn ic0_call_on_cleanup(&mut self, fun: u32, env: u32) -> HypervisorResult<()>;

    /// (deprecated) Please use `ic0_call_cycles_add128` instead, as this API
    /// can only add a 64-bit value.
    ///
    /// Adds cycles to a call by moving them from the
    /// canister's balance onto the call under construction.
    /// The cycles are deducted immediately from the canister's
    /// balance and moved back if the call cannot be performed (e.g. if
    /// `ic0.call_perform` signals an error or if the canister invokes
    /// `ic0.call_new` or returns without invoking `ic0.call_perform`).
    ///
    /// This traps if trying to transfer more cycles than are in the current
    /// balance of the canister.
    fn ic0_call_cycles_add(&mut self, amount: u64) -> HypervisorResult<()>;

    /// Adds cycles to a call by moving them from the canister's balance onto
    /// the call under construction. The cycles are deducted immediately
    /// from the canister's balance and moved back if the call cannot be
    /// performed (e.g. if `ic0.call_perform` signals an error or if the
    /// canister invokes `ic0.call_new` or returns without invoking
    /// `ic0.call_perform`).
    ///
    /// This traps if trying to transfer more cycles than are in the current
    /// balance of the canister.
    fn ic0_call_cycles_add128(&mut self, amount: Cycles) -> HypervisorResult<()>;

    /// This call concludes assembling the call. It queues the call message to
    /// the given destination, but does not actually act on it until the current
    /// WebAssembly function returns without trapping.
    ///
    /// If the system returns 0, then the system was able to enqueue the call,
    /// if a non-zero value is returned then the call could not be enqueued.
    ///
    /// After `ic0.call_perform` and before the next `ic0.call_new`, all other
    /// `ic0.call_*` calls trap.
    fn ic0_call_perform(&mut self) -> HypervisorResult<i32>;

    /// Returns the current size of the stable memory in WebAssembly pages.
    fn ic0_stable_size(&self) -> HypervisorResult<u32>;

    /// Tries to grow the stable memory by additional_pages many pages
    /// containing zeros.
    /// If successful, returns the previous size of the memory (in pages).
    /// Otherwise, returns -1
    fn ic0_stable_grow(&mut self, additional_pages: u32) -> HypervisorResult<i32>;

    /// Same implementation as `ic0_stable_read`, but doesn't do any bounds
    /// checks on the stable memory size. This is part of the hidden API and
    /// should only be called from instrumented code that has already done the
    /// bounds checks within Wasm code. Calls that access pages outsize of
    /// the current stable memory size will get zeros for those pages.
    fn stable_read_without_bounds_checks(
        &self,
        dst: u64,
        offset: u64,
        size: u64,
        heap: &mut [u8],
    ) -> HypervisorResult<()>;

    /// Copies the data referred to by offset/size out of the stable memory and
    /// replaces the corresponding bytes starting at dst in the canister memory.
    ///
    /// This system call traps if dst+size exceeds the size of the WebAssembly
    /// memory or offset+size exceeds the size of the stable memory.
    fn ic0_stable_read(
        &self,
        dst: u32,
        offset: u32,
        size: u32,
        heap: &mut [u8],
    ) -> HypervisorResult<()>;

    /// Copies the data referred to by src/size out of the canister and replaces
    /// the corresponding segment starting at offset in the stable memory.
    ///
    /// This system call traps if src+size exceeds the size of the WebAssembly
    /// memory or offset+size exceeds the size of the stable memory.
    /// Returns the number of **new** dirty pages created by the write.
    fn ic0_stable_write(
        &mut self,
        offset: u32,
        src: u32,
        size: u32,
        heap: &[u8],
    ) -> HypervisorResult<()>;

    /// Returns the current size of the stable memory in WebAssembly pages.
    ///
    /// It supports bigger stable memory sizes indexed by 64 bit pointers.
    fn ic0_stable64_size(&self) -> HypervisorResult<u64>;

    /// Tries to grow the stable memory by additional_pages many pages
    /// containing zeros.
    /// If successful, returns the previous size of the memory (in pages).
    /// Otherwise, returns -1
    ///
    /// It supports bigger stable memory sizes indexed by 64 bit pointers.
    fn ic0_stable64_grow(&mut self, additional_pages: u64) -> HypervisorResult<i64>;

    /// Copies the data from location [offset, offset+size) of the stable memory
    /// to the location [dst, dst+size) in the canister memory.
    ///
    /// This system call traps if dst+size exceeds the size of the WebAssembly
    /// memory or offset+size exceeds the size of the stable memory.
    ///
    /// It supports bigger stable memory sizes indexed by 64 bit pointers.
    fn ic0_stable64_read(
        &self,
        dst: u64,
        offset: u64,
        size: u64,
        heap: &mut [u8],
    ) -> HypervisorResult<()>;

    /// Copies the data from location [src, src+size) of the canister memory to
    /// location [offset, offset+size) in the stable memory.
    ///
    /// This system call traps if src+size exceeds the size of the WebAssembly
    /// memory or offset+size exceeds the size of the stable memory.
    ///
    /// It supports bigger stable memory sizes indexed by 64 bit pointers.
    /// Returns the number of **new** dirty pages created by the write.
    fn ic0_stable64_write(
        &mut self,
        offset: u64,
        src: u64,
        size: u64,
        heap: &[u8],
    ) -> HypervisorResult<()>;

    /// Determines the number of dirty pages that a stable write would create
    /// and the cost for those dirty pages (without actually doing the write).
    fn dirty_pages_from_stable_write(
        &self,
        offset: u64,
        size: u64,
    ) -> HypervisorResult<(NumPages, NumInstructions)>;

    /// The canister can query the IC for the current time.
    fn ic0_time(&mut self) -> HypervisorResult<Time>;

    /// The canister can set a global one-off timer at the specific time.
    fn ic0_global_timer_set(&mut self, time: Time) -> HypervisorResult<Time>;

    /// The canister can query the IC for its version.
    fn ic0_canister_version(&self) -> HypervisorResult<u64>;

    /// The canister can query the "performance counter", which is
    /// a deterministic monotonically increasing integer approximating
    /// the amount of work the canister has done since the beginning of
    /// the current execution.
    ///
    /// The argument type decides which performance counter to return:
    ///     0 : instruction counter. The number of WebAssembly
    ///         instructions the system has determined that the canister
    ///         has executed.
    ///     1 : call context instruction counter. The number of WebAssembly
    ///         instructions the canister has executed within the call context
    ///         of the current Message Execution since the Call Context creation.
    ///
    /// Note: as the instruction counters are not available on the SystemApi level,
    /// the `ic0_performance_counter_helper()` in `wasmtime_embedder` module does
    /// most of the work. Yet the function is still implemented here for the consistency.
    fn ic0_performance_counter(
        &self,
        performance_counter_type: PerformanceCounterType,
    ) -> HypervisorResult<u64>;

    /// This system call is not part of the public spec and it is invoked when
    /// Wasm execution has run out of instructions.
    ///
    /// If it is impossible to recover from the out-of-instructions error then
    /// the functions return `Err(HypervisorError::InstructionLimitExceeded)`.
    /// Otherwise, the function return a new non-negative instruction counter.
    fn out_of_instructions(&mut self, instruction_counter: i64) -> HypervisorResult<i64>;

    /// This system call is not part of the public spec. It's called after a
    /// native `memory.grow` or `table.grow` has been called to check whether
    /// there's enough available memory left.
    fn update_available_memory(
        &mut self,
        native_memory_grow_res: i64,
        additional_elements: u64,
        element_size: u64,
    ) -> HypervisorResult<()>;

    /// Attempts to allocate memory before calling stable grow. Will also check
    /// that the current size if valid for the stable memory API being used and
    /// the resulting size doesn't exceed the maximum stable memory limit.
    ///
    /// This is enough to guarantee that growing the stable memory from within
    /// wasm will succeed.
    fn try_grow_stable_memory(
        &mut self,
        current_size: u64,
        additional_pages: u64,
        stable_memory_api: StableMemoryApi,
    ) -> HypervisorResult<StableGrowOutcome>;

    /// (deprecated) Please use `ic0_canister_cycle_balance128` instead.
    /// This API supports only 64-bit values.
    ///
    /// Returns the current balance in cycles.
    ///
    /// Traps if current canister balance cannot fit in a 64-bit value.
    fn ic0_canister_cycle_balance(&mut self) -> HypervisorResult<u64>;

    /// This system call indicates the current cycle balance
    /// of the canister.
    ///
    /// The amount of cycles is represented by a 128-bit value
    /// and is copied in the canister memory starting
    /// starting at the location `dst`.
    fn ic0_canister_cycle_balance128(&mut self, dst: u32, heap: &mut [u8]) -> HypervisorResult<()>;

    /// This system call indicates the current cycle balance
    /// of the canister.
    ///
    /// The amount of cycles is represented by a 128-bit value
    /// and is copied in the canister memory starting
    /// starting at the location `dst`.
    fn ic0_canister_cycle_balance128_64(&self, dst: u64, heap: &mut [u8]) -> HypervisorResult<()>;

    /// (deprecated) Please use `ic0_msg_cycles_available128` instead.
    /// This API supports only 64-bit values.
    ///
    /// Cycles sent in the current call and still available.
    ///
    /// Traps if the amount of cycles available cannot fit in a 64-bit value.
    fn ic0_msg_cycles_available(&self) -> HypervisorResult<u64>;

    /// This system call indicates the amount of cycles sent
    /// in the current call and still available.
    ///
    /// The amount of cycles is represented by a 128-bit value
    /// and is copied in the canister memory starting
    /// starting at the location `dst`.
    fn ic0_msg_cycles_available128(&self, dst: u32, heap: &mut [u8]) -> HypervisorResult<()>;

    /// This system call indicates the amount of cycles sent
    /// in the current call and still available.
    ///
    /// The amount of cycles is represented by a 128-bit value
    /// and is copied in the canister memory starting
    /// starting at the location `dst`.
    fn ic0_msg_cycles_available128_64(&self, dst: u64, heap: &mut [u8]) -> HypervisorResult<()>;

    /// (deprecated) Please use `ic0_msg_cycles_refunded128` instead.
    /// This API supports only 64-bit values.
    ///
    /// Cycles that came back with the response, as a refund.
    ///
    /// Traps if the amount of refunded cycles cannot fit in a 64-bit value.
    fn ic0_msg_cycles_refunded(&self) -> HypervisorResult<u64>;

    /// This system call indicates the amount of cycles sent
    /// that came back with the response as a refund.
    ///
    /// The amount of cycles is represented by a 128-bit value
    /// and is copied in the canister memory starting
    /// starting at the location `dst`.
    fn ic0_msg_cycles_refunded128(&self, dst: u32, heap: &mut [u8]) -> HypervisorResult<()>;

    /// This system call indicates the amount of cycles sent
    /// that came back with the response as a refund.
    ///
    /// The amount of cycles is represented by a 128-bit value
    /// and is copied in the canister memory starting
    /// starting at the location `dst`.
    fn ic0_msg_cycles_refunded128_64(&self, dst: u64, heap: &mut [u8]) -> HypervisorResult<()>;

    /// (deprecated) Please use `ic0_msg_cycles_accept128` instead.
    /// This API supports only 64-bit values.
    ///
    /// This moves cycles from the
    /// call to the canister balance. It can be called multiple times, each
    /// time adding more cycles to the balance.
    ///
    /// It moves no more cycles than `max_amount`.
    ///
    /// It moves no more cycles than available according to
    /// `ic0.msg_cycles_available`, and
    ///
    /// The canister balance afterwards does not exceed
    /// maximum amount of cycles it can hold (public spec refers to this
    /// constant as MAX_CANISTER_BALANCE) minus any possible outstanding
    /// balances. However, canisters on system subnets have no balance
    /// limit.
    ///
    /// EXE-117: the last point is not properly handled yet.  In particular, a
    /// refund can come back to the canister after this call finishes which
    /// causes the canister's balance to overflow.
    fn ic0_msg_cycles_accept(&mut self, max_amount: u64) -> HypervisorResult<u64>;

    /// This moves cycles from the call to the canister balance.
    /// It can be called multiple times, each time adding more cycles to the
    /// balance.
    ///
    /// It moves no more cycles than `max_amount`.
    ///
    /// It moves no more cycles than available according to
    /// `ic0.msg_cycles_available128`, and
    ///
    /// The canister balance afterwards does not exceed
    /// maximum amount of cycles it can hold (public spec refers to this
    /// constant as MAX_CANISTER_BALANCE) minus any possible outstanding
    /// balances. However, canisters on system subnets have no balance
    /// limit.
    ///
    /// EXE-117: the last point is not properly handled yet.  In particular, a
    /// refund can come back to the canister after this call finishes which
    /// causes the canister's balance to overflow.
    fn ic0_msg_cycles_accept128(
        &mut self,
        max_amount: Cycles,
        dst: u32,
        heap: &mut [u8],
    ) -> HypervisorResult<()>;

    /// This moves cycles from the call to the canister balance.
    /// It can be called multiple times, each time adding more cycles to the
    /// balance.
    ///
    /// It moves no more cycles than `max_amount`.
    ///
    /// It moves no more cycles than available according to
    /// `ic0.msg_cycles_available128`, and
    ///
    /// The canister balance afterwards does not exceed
    /// maximum amount of cycles it can hold (public spec refers to this
    /// constant as MAX_CANISTER_BALANCE) minus any possible outstanding
    /// balances. However, canisters on system subnets have no balance
    /// limit.
    ///
    /// EXE-117: the last point is not properly handled yet.  In particular, a
    /// refund can come back to the canister after this call finishes which
    /// causes the canister's balance to overflow.
    fn ic0_msg_cycles_accept128_64(
        &mut self,
        max_amount: Cycles,
        dst: u64,
        heap: &mut [u8],
    ) -> HypervisorResult<()>;

    /// Sets the certified data for the canister.
    /// See: <https://sdk.dfinity.org/docs/interface-spec/index.html#system-api-certified-data>
    fn ic0_certified_data_set(&mut self, src: u32, size: u32, heap: &[u8]) -> HypervisorResult<()>;

    /// Sets the certified data for the canister.
    /// See: <https://sdk.dfinity.org/docs/interface-spec/index.html#system-api-certified-data>
    fn ic0_certified_data_set_64(
        &mut self,
        src: u64,
        size: u64,
        heap: &[u8],
    ) -> HypervisorResult<()>;

    /// If run in non-replicated execution (i.e. query),
    /// returns 1 if the data certificate is present, 0 otherwise.
    /// If run in replicated execution (i.e. an update call or a certified
    /// query), returns 0.
    fn ic0_data_certificate_present(&self) -> HypervisorResult<i32>;

    /// Returns the size of the data certificate if it is present
    /// (i.e. data_certificate_present returns 1).
    /// Traps if data_certificate_present returns 0.
    fn ic0_data_certificate_size(&self) -> HypervisorResult<i32>;

    /// Copies the data certificate into the heap if it is present
    /// (i.e. data_certificate_present returns 1).
    /// Traps if data_certificate_present returns 0.
    fn ic0_data_certificate_copy(
        &self,
        dst: u32,
        offset: u32,
        size: u32,
        heap: &mut [u8],
    ) -> HypervisorResult<()>;

    /// Copies the data certificate into the heap if it is present
    /// (i.e. data_certificate_present returns 1).
    /// Traps if data_certificate_present returns 0.
    fn ic0_data_certificate_copy_64(
        &self,
        dst: u64,
        offset: u64,
        size: u64,
        heap: &mut [u8],
    ) -> HypervisorResult<()>;

    /// Returns the current status of the canister.  `1` indicates
    /// running, `2` indicates stopping, and `3` indicates stopped.
    fn ic0_canister_status(&self) -> HypervisorResult<u32>;

    /// Mints the `amount` cycles
    /// Adds cycles to the canister's balance.
    ///
    /// Adds no more cycles than `amount`.
    ///
    /// The canister balance afterwards does not exceed
    /// maximum amount of cycles it can hold.
    /// However, canisters on system subnets have no balance limit.
    ///
    /// Returns the amount of cycles added to the canister's balance.
    fn ic0_mint_cycles(&mut self, amount: u64) -> HypervisorResult<u64>;

    /// Checks whether the principal identified by src/size is one of the
    /// controllers of the canister. If yes, then a value of 1 is returned,
    /// otherwise a 0 is returned. It can be called multiple times.
    ///
    /// This system call traps if src+size exceeds the size of the WebAssembly memory.
    fn ic0_is_controller(&self, src: u32, size: u32, heap: &[u8]) -> HypervisorResult<u32>;

<<<<<<< HEAD
    /// Checks whether the principal identified by src/size is one of the
    /// controllers of the canister. If yes, then a value of 1 is returned,
    /// otherwise a 0 is returned. It can be called multiple times.
    ///
    /// This system call traps if src+size exceeds the size of the WebAssembly memory.
    fn ic0_is_controller_64(&self, src: u64, size: u64, heap: &[u8]) -> HypervisorResult<u32>;
=======
    /// If run in replicated execution (i.e. an update call or a certified
    /// query), returns 1.
    /// If run in non-replicated execution (i.e. query),
    /// returns 0 if the data certificate is present, 1 otherwise.
    fn ic0_in_replicated_execution(&self) -> HypervisorResult<i32>;

    /// Burns the provided `amount` cycles.
    /// Removes cycles from the canister's balance.
    ///
    /// Removes no more cycles than `amount`.
    ///
    /// If the canister does not have enough cycles, it burns as much
    /// as possible while the canister does not freeze.
    fn ic0_cycles_burn128(
        &mut self,
        amount: Cycles,
        dst: u32,
        heap: &mut [u8],
    ) -> HypervisorResult<()>;
>>>>>>> 91d71f05
}

#[derive(Copy, Clone, Debug, Eq, PartialEq)]

/// Indicate whether a checkpoint will be taken after the current round or not.
pub enum ExecutionRoundType {
    CheckpointRound,
    OrdinaryRound,
}

/// Configuration of execution that comes from the registry.
#[derive(Clone, Debug, PartialEq, Eq)]
pub struct RegistryExecutionSettings {
    pub max_number_of_canisters: u64,
    pub provisional_whitelist: ProvisionalWhitelist,
    pub max_ecdsa_queue_size: u32,
    pub subnet_size: usize,
}

pub trait Scheduler: Send {
    /// Type modelling the replicated state.
    ///
    /// Should typically be
    /// `ic_replicated_state::ReplicatedState`.
    // Note [Associated Types in Interfaces]
    type State;

    /// Executes a list of messages. Triggered by the Coordinator as part of
    /// processing a batch.
    ///
    /// # Configuration parameters that might affect a round's execution
    ///
    /// * `scheduler_cores`: number of concurrent threads that the scheduler can
    ///   use during an execution round.
    /// * `max_instructions_per_round`: max number of instructions a single
    ///   round on a single thread can
    /// consume.
    /// * `max_instructions_per_message`: max number of instructions a single
    ///   message execution can consume.
    ///
    /// # Walkthrough of a round
    ///
    /// The scheduler decides on a deterministic and fair order of canisters to
    /// execute on each thread (not fully implemented yet).
    /// For each thread we want to schedule **at least** a `pulse` for the first
    /// canister. The canister's `pulse` can consume the entire round of the
    /// thread if it has enough messages or, if not, we can give a `pulse` to
    /// the next canister. Similarly, the second canister can use the rest
    /// of the round of the thread if it has enough messages or we can give
    /// a `pulse` to the next canister and so on.
    ///
    /// # Constraints
    ///
    /// * To be able to start a pulse for a canister we need to have at least
    ///   `max_instructions_per_message` left in the current round (basically we
    ///   need a guarantee that we are able to execute successfully at least one
    ///   message).
    /// * The round (and thus the first `pulse`) starts with a limit of
    ///   `max_instructions_per_round`. When the `pulse` ends it returns how
    ///   many instructions is left which is used to update the limit for the
    ///   next `pulse` and if the above constraint is satisfied, we can start
    ///   the `pulse`. And so on.
    /// * Deterministic time slicing puts additional constraints on the states.
    ///   Normally states form a chain, where the result of one execution
    ///   becomes the input of the subsequent execution. The chain may break due
    ///   to state sync, which starts a new execution chain. The function
    ///   assumes that the old chain will be completely abandoned and the
    ///   function will never be called on the old chain.
    #[allow(clippy::too_many_arguments)]
    fn execute_round(
        &self,
        state: Self::State,
        randomness: Randomness,
        ecdsa_subnet_public_keys: BTreeMap<EcdsaKeyId, MasterEcdsaPublicKey>,
        current_round: ExecutionRound,
        current_round_type: ExecutionRoundType,
        registry_settings: &RegistryExecutionSettings,
    ) -> Self::State;
}

/// Synchronous interface for use in testing
/// to filter out ingress messages that
/// the canister is not willing to accept.
pub trait IngressFilter: Send + Sync {
    type State;

    fn should_accept_ingress_message(
        &self,
        state: Arc<Self::State>,
        provisional_whitelist: &ProvisionalWhitelist,
        ingress: &SignedIngressContent,
    ) -> Result<(), UserError>;
}

#[derive(Clone, Serialize, Deserialize, Debug)]
pub struct WasmExecutionOutput {
    pub wasm_result: Result<Option<WasmResult>, HypervisorError>,
    pub num_instructions_left: NumInstructions,
    pub allocated_bytes: NumBytes,
    pub allocated_message_bytes: NumBytes,
    pub instance_stats: InstanceStats,
    /// How many times each tracked System API call was invoked.
    pub system_api_call_counters: SystemApiCallCounters,
}

impl fmt::Display for WasmExecutionOutput {
    fn fmt(&self, f: &mut fmt::Formatter<'_>) -> fmt::Result {
        let wasm_result_str = match &self.wasm_result {
            Ok(result) => match result {
                None => "None".to_string(),
                Some(wasm_result) => format!("{}", wasm_result),
            },
            Err(err) => format!("{}", err),
        };
        write!(f, "wasm_result => [{}], instructions left => {}, instance_stats => [ accessed pages => {}, dirty pages => {}]",
               wasm_result_str,
               self.num_instructions_left,
               self.instance_stats.accessed_pages,
               self.instance_stats.dirty_pages,
        )
    }
}

#[cfg(test)]
mod tests {
    use super::*;

    #[test]
    fn test_available_memory() {
        let available = SubnetAvailableMemory::new(20, 10, 4);
        assert_eq!(available.get_execution_memory(), 20);
        assert_eq!(available.get_message_memory(), 10);
        assert_eq!(available.get_wasm_custom_sections_memory(), 4);

        let available = available / 2;
        assert_eq!(available.get_execution_memory(), 10);
        assert_eq!(available.get_message_memory(), 5);
        assert_eq!(available.get_wasm_custom_sections_memory(), 2);
    }

    #[test]
    fn test_subnet_available_memory() {
        let mut available: SubnetAvailableMemory =
            SubnetAvailableMemory::new(1 << 30, (1 << 30) - 5, 1 << 20);
        assert!(available
            .try_decrement(NumBytes::from(10), NumBytes::from(5), NumBytes::from(5))
            .is_ok());
        assert!(available
            .try_decrement(
                NumBytes::from((1 << 30) - 10),
                NumBytes::from((1 << 30) - 10),
                NumBytes::from(0),
            )
            .is_ok());
        assert!(available
            .try_decrement(NumBytes::from(1), NumBytes::from(1), NumBytes::from(1))
            .is_err());
        assert!(available
            .try_decrement(NumBytes::from(1), NumBytes::from(0), NumBytes::from(0))
            .is_err());

        let mut available: SubnetAvailableMemory =
            SubnetAvailableMemory::new(1 << 30, (1 << 30) - 5, 1 << 20);
        assert!(available
            .try_decrement(NumBytes::from(10), NumBytes::from(5), NumBytes::from(5))
            .is_ok());
        assert!(available
            .try_decrement(
                NumBytes::from((1 << 20) - 5),
                NumBytes::from(0),
                NumBytes::from((1 << 20) - 5),
            )
            .is_ok());
        assert!(available
            .try_decrement(NumBytes::from(1), NumBytes::from(1), NumBytes::from(1))
            .is_err());
        assert!(available
            .try_decrement(NumBytes::from(1), NumBytes::from(0), NumBytes::from(0))
            .is_ok());

        let mut available: SubnetAvailableMemory = SubnetAvailableMemory::new(1 << 30, -1, -1);
        assert!(available
            .try_decrement(NumBytes::from(1), NumBytes::from(1), NumBytes::from(1))
            .is_err());
        assert!(available
            .try_decrement(NumBytes::from(10), NumBytes::from(0), NumBytes::from(0))
            .is_ok());
        assert!(available
            .try_decrement(
                NumBytes::from((1 << 30) - 10),
                NumBytes::from(0),
                NumBytes::from(0)
            )
            .is_ok());
        assert!(available
            .try_decrement(NumBytes::from(1), NumBytes::from(0), NumBytes::from(0))
            .is_err());

        assert!(available
            .try_decrement(
                NumBytes::from(u64::MAX),
                NumBytes::from(0),
                NumBytes::from(0)
            )
            .is_err());
        assert!(available
            .try_decrement(
                NumBytes::from(u64::MAX),
                NumBytes::from(u64::MAX),
                NumBytes::from(u64::MAX)
            )
            .is_err());
        assert!(available
            .try_decrement(
                NumBytes::from(i64::MAX as u64 + 1),
                NumBytes::from(0),
                NumBytes::from(0)
            )
            .is_err());
        assert!(available
            .try_decrement(
                NumBytes::from(i64::MAX as u64 + 1),
                NumBytes::from(i64::MAX as u64 + 1),
                NumBytes::from(i64::MAX as u64 + 1),
            )
            .is_err());

        let mut available = SubnetAvailableMemory::new(44, 45, 30);
        assert_eq!(available.get_execution_memory(), 44);
        assert_eq!(available.get_message_memory(), 45);
        assert_eq!(available.get_wasm_custom_sections_memory(), 30);
        available.increment(NumBytes::from(1), NumBytes::from(2), NumBytes::from(3));
        assert_eq!(available.get_execution_memory(), 45);
        assert_eq!(available.get_message_memory(), 47);
        assert_eq!(available.get_wasm_custom_sections_memory(), 33);
    }
}<|MERGE_RESOLUTION|>--- conflicted
+++ resolved
@@ -1047,7 +1047,7 @@
     /// The amount of cycles is represented by a 128-bit value
     /// and is copied in the canister memory starting
     /// starting at the location `dst`.
-    fn ic0_canister_cycle_balance128_64(&self, dst: u64, heap: &mut [u8]) -> HypervisorResult<()>;
+    fn ic0_canister_cycle_balance128_64(&mut self, dst: u64, heap: &mut [u8]) -> HypervisorResult<()>;
 
     /// (deprecated) Please use `ic0_msg_cycles_available128` instead.
     /// This API supports only 64-bit values.
@@ -1239,14 +1239,13 @@
     /// This system call traps if src+size exceeds the size of the WebAssembly memory.
     fn ic0_is_controller(&self, src: u32, size: u32, heap: &[u8]) -> HypervisorResult<u32>;
 
-<<<<<<< HEAD
     /// Checks whether the principal identified by src/size is one of the
     /// controllers of the canister. If yes, then a value of 1 is returned,
     /// otherwise a 0 is returned. It can be called multiple times.
     ///
     /// This system call traps if src+size exceeds the size of the WebAssembly memory.
     fn ic0_is_controller_64(&self, src: u64, size: u64, heap: &[u8]) -> HypervisorResult<u32>;
-=======
+
     /// If run in replicated execution (i.e. an update call or a certified
     /// query), returns 1.
     /// If run in non-replicated execution (i.e. query),
@@ -1266,7 +1265,20 @@
         dst: u32,
         heap: &mut [u8],
     ) -> HypervisorResult<()>;
->>>>>>> 91d71f05
+
+    /// Burns the provided `amount` cycles.
+    /// Removes cycles from the canister's balance.
+    ///
+    /// Removes no more cycles than `amount`.
+    ///
+    /// If the canister does not have enough cycles, it burns as much
+    /// as possible while the canister does not freeze.
+    fn ic0_cycles_burn128_64(
+        &mut self,
+        amount: Cycles,
+        dst: u64,
+        heap: &mut [u8],
+    ) -> HypervisorResult<()>;
 }
 
 #[derive(Copy, Clone, Debug, Eq, PartialEq)]
