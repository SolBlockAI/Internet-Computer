use crate::wasmtime_embedder::{
    system_api_complexity, StoreData, WASM_HEAP_BYTEMAP_MEMORY_NAME, WASM_HEAP_MEMORY_NAME,
};

use ic_config::{
    embedders::{FeatureFlags, MeteringType},
    flag_status::FlagStatus,
};
use ic_interfaces::execution_environment::{
    HypervisorError, HypervisorResult, PerformanceCounterType, StableGrowOutcome, SystemApi,
    TrapCode,
};
use ic_logger::error;
use ic_registry_subnet_type::SubnetType;
use ic_sys::PAGE_SIZE;
use ic_types::{Cycles, NumBytes, NumInstructions, NumPages, Time};
use ic_wasm_types::WasmEngineError;

use wasmtime::{AsContextMut, Caller, Global, Linker, Val};

use crate::InternalErrorCode;
use std::convert::TryFrom;

use crate::wasmtime_embedder::system_api_complexity::system_api;
use ic_system_api::SystemApiImpl;

/// The amount of instructions required to process a single byte in a payload.
/// This includes the cost of memory as well as time passing the payload
/// from wasm sandbox to the replica execution environment.
const INSTRUCTIONS_PER_BYTE_CONVERSION_FACTOR: u32 = 50;

fn unexpected_err(s: String) -> HypervisorError {
    HypervisorError::WasmEngineError(WasmEngineError::Unexpected(s))
}

fn process_err(
    store: &mut impl AsContextMut<Data = StoreData>,
    e: HypervisorError,
) -> anyhow::Error {
    match store.as_context_mut().data_mut().system_api_mut() {
        Ok(api) => {
            let result = anyhow::Error::msg(format! {"{}", e});
            api.set_execution_error(e);
            result
        }
        Err(_) => anyhow::Error::msg(
            format! {"Failed to access system api while processing error: {}", e},
        ),
    }
}

/// Gets the global variable that stores the number of instructions from `caller`.
#[inline(always)]
fn get_num_instructions_global(caller: &Caller<'_, StoreData>) -> HypervisorResult<Global> {
    caller
        .data()
        .num_instructions_global
        .ok_or_else(|| unexpected_err("DataStore instructions counter is None".into()))
}

#[inline(always)]
fn load_value(global: &Global, caller: &mut Caller<'_, StoreData>) -> HypervisorResult<i64> {
    match global.get(caller) {
        Val::I64(instructions) => Ok(instructions),
        others => Err(unexpected_err(format!(
            "Failed to get global: Expected value of type I64 instead got {:?}",
            others,
        ))),
    }
}

#[inline(always)]
fn store_value(
    global: &Global,
    val: i64,
    caller: &mut Caller<'_, StoreData>,
) -> HypervisorResult<()> {
    global
        .set(caller, Val::I64(val))
        .map_err(|e| unexpected_err(format!("Failed to set global: {}", e)))
}

/// Updates heap bytemap marking which pages have been written to dst and size
/// need to have valid values (need to pass checks performed by the function
/// that actually writes to the heap)
#[inline(never)]
fn mark_writes_on_bytemap(
    caller: &mut Caller<'_, StoreData>,
    dst: usize,
    size: usize,
) -> Result<(), anyhow::Error> {
    if size < 1 {
        return Ok(());
    }
    let bitmap_mem = match caller.get_export(WASM_HEAP_BYTEMAP_MEMORY_NAME) {
        Some(wasmtime::Extern::Memory(mem)) => mem,
        _ => {
            return Err(process_err(
                caller,
                HypervisorError::ContractViolation("Failed to access heap bitmap".to_string()),
            ))
        }
    };

    let bitmap = bitmap_mem.data_mut(caller);
    let mut i = dst / PAGE_SIZE;
    let end = (dst + size - 1) / PAGE_SIZE + 1;
    while i < end {
        bitmap[i] = 1;
        i += 1;
    }
    Ok(())
}

macro_rules! overhead {
    ($name:ident, $metering_type:expr) => {
        match $metering_type {
            MeteringType::Old => system_api_complexity::overhead::old::$name,
            MeteringType::New => system_api_complexity::overhead::new::$name,
            MeteringType::None => system_api_complexity::overhead::old::$name,
        }
    };
}

/// Charge for system api call that doesn't involve touching memory
fn charge_for_cpu(
    caller: &mut Caller<'_, StoreData>,
    overhead: NumInstructions,
) -> Result<(), anyhow::Error> {
    charge_for_system_api_call(caller, overhead, 0).map_err(|e| process_err(caller, e))
}

/// Charge for system api call that involves writing/reading heap
fn charge_for_cpu_and_mem(
    caller: &mut Caller<'_, StoreData>,
    overhead: NumInstructions,
    num_bytes: u64,
) -> Result<(), anyhow::Error> {
    charge_for_system_api_call(caller, overhead, num_bytes).map_err(|e| process_err(caller, e))
}

/// Charge for system api call that involves writing/reading stable memory
// TODO: RUN-841: Cover with tests
#[inline(never)]
fn charge_for_stable_write(
    caller: &mut Caller<'_, StoreData>,
    mut overhead: NumInstructions,
    offset: u64,
    size: u64,
    stable_memory_dirty_page_limit: NumPages,
) -> HypervisorResult<()> {
    let system_api = caller.data().system_api()?;
    let (new_stable_dirty_pages, dirty_page_cost) =
        system_api.dirty_pages_from_stable_write(offset, size)?;

    overhead = overhead
        .get()
        .checked_add(dirty_page_cost.get())
        .ok_or(unexpected_err(format!(
            "Overflow while calculating charge for stable write:\
             overhead: {}, dirty page cost: {}",
            overhead, dirty_page_cost
        )))?
        .into();

    #[allow(non_upper_case_globals)]
    const KiB: u64 = 1024;

    match system_api.subnet_type() {
        // Do not observe stable dirty pages limit on the system subnets.
        SubnetType::System => {}
        SubnetType::Application | SubnetType::VerifiedApplication => {
            let stable_dirty_pages = &mut caller
                .data_mut()
                .num_stable_dirty_pages_from_non_native_writes;
            let total_pages = NumPages::from(
                stable_dirty_pages
                    .get()
                    .saturating_add(new_stable_dirty_pages.get()),
            );

            if total_pages > stable_memory_dirty_page_limit {
                let error = HypervisorError::MemoryAccessLimitExceeded(
                            format!("Exceeded the limit for the number of modified pages in the stable memory in a single message execution: limit: {} KB.",
                                stable_memory_dirty_page_limit * (PAGE_SIZE as u64 / KiB),
                            ),
                        );
                return Err(error);
            }
            *stable_dirty_pages = total_pages;
        }
    }

    charge_for_system_api_call(caller, overhead, size)
}

/// Charges a canister (in instructions) for system API call overhead (exit,
/// accessing state, etc) and for using `num_bytes` bytes of memory. If
/// the canister has run out instructions or there are unexpected bugs, return
/// an error.
///
/// There are a number of scenarios that this function must handle where due
/// to potential bugs, the expected information is not available. In more
/// classical systems, we could just panic in such cases. However, for us
/// that has the danger of putting the subnet in a crash loop. So instead,
/// we emit a error log message and continue execution. We intentionally do
/// not introduce new error types in these paths as these error paths should
/// be extremely rare and we do not want to increase the complexity of the
/// code to handle hypothetical bugs.
//
// Note: marked not for inlining as we don't want to spill this code into every system API call.
// TODO: RUN-841: Cover with tests
#[inline(never)]
<<<<<<< HEAD
fn charge_for_system_api_call<S: SystemApi>(
    log: &ReplicaLogger,
    canister_id: CanisterId,
    caller: &mut Caller<'_, StoreData<S>>,
    system_api_overhead: NumInstructions,
    num_bytes: u64,
    complexity: ExecutionComplexity,
    dirty_page_cost: NumInstructions,
    stable_memory_dirty_page_limit: NumPages,
) -> Result<(), anyhow::Error> {
    observe_execution_complexity(
        log,
        canister_id,
        caller,
        complexity,
        stable_memory_dirty_page_limit,
    )?;
    let num_instructions_from_bytes = caller
        .data()
        .system_api
        .get_num_instructions_from_bytes(NumBytes::from(num_bytes));
    let (num_instructions1, overflow1) = num_instructions_from_bytes
        .get()
        .overflowing_add(dirty_page_cost.get());
    let (num_instructions, overflow2) =
        num_instructions1.overflowing_add(system_api_overhead.get());
    if overflow1 || overflow2 {
        error!(
            log,
            "Canister {}: Overflow while calculating charge for System API Call: overhead: {}, num_bytes: {}, dirty_page_cost: {}",
            canister_id,
            system_api_overhead,
            num_bytes,
            dirty_page_cost,
        );
        return Err(process_err(
            caller,
            HypervisorError::ContractViolation(
                "Overflow while calculating charge for a system call".to_string(),
            ),
        ));
=======
fn charge_for_system_api_call(
    caller: &mut Caller<'_, StoreData>,
    mut overhead: NumInstructions,
    num_bytes: u64,
) -> HypervisorResult<()> {
    let system_api = caller.data_mut().system_api()?;
    if num_bytes > 0 {
        let bytes_charge = system_api.get_num_instructions_from_bytes(NumBytes::from(num_bytes));
        overhead = overhead
            .get()
            .checked_add(bytes_charge.get())
            .ok_or(unexpected_err(format!(
                "Overflow while calculating charge for System API call:\
             overhead: {}, bytes charge: {}",
                overhead, bytes_charge
            )))?
            .into();
>>>>>>> 91d71f05
    }

    charge_direct_fee(caller, overhead)
}

// TODO: RUN-841: Cover with tests
fn charge_direct_fee(
    caller: &mut Caller<'_, StoreData>,
    fee: NumInstructions,
) -> HypervisorResult<()> {
    if fee == NumInstructions::from(0) {
        return Ok(());
    }

    let num_instructions_global = get_num_instructions_global(caller)?;
    let mut instruction_counter = load_value(&num_instructions_global, caller)?;
    // Assert the current instruction counter is sane
    let (system_api, log) = caller.data_mut().system_api_mut_log()?;
    let instruction_limit = system_api.slice_instruction_limit().get() as i64;
    if instruction_counter > instruction_limit {
        error!(
            log,
            "[EXC-BUG] Canister {}: current instructions counter {} is greater than the limit {}",
            system_api.canister_id(),
            instruction_counter,
            instruction_limit
        );
        // Continue execution
    }

    // We are going to subtract a potentially large fee from the instruction
    // counter. To avoid underflows, we need to first ensure that the
    // instruction counter is not negative.
    if instruction_counter < 0 {
        instruction_counter = system_api.out_of_instructions(instruction_counter)?;
    }

    // Now we can subtract the fee and store the new instruction counter.
    instruction_counter -= fee.get() as i64;
    store_value(&num_instructions_global, instruction_counter, caller)?;

    // If the instruction counter became negative after subtracting the fee,
    // then we need to call the out-of-instructins handler again and store the
    // returned new counter value.
    if instruction_counter < 0 {
        let system_api = &mut caller.data_mut().system_api_mut()?;
        instruction_counter = system_api.out_of_instructions(instruction_counter)?;
        store_value(&num_instructions_global, instruction_counter, caller)?;
    }
    Ok(())
}

/// A helper to pass wasmtime counters to the System API
fn ic0_performance_counter_helper(
    caller: &mut Caller<'_, StoreData>,
    counter_type: u32,
) -> HypervisorResult<u64> {
    let num_instructions_global = get_num_instructions_global(caller)?;
    let instruction_counter = load_value(&num_instructions_global, caller)?;
    match counter_type {
        0 => caller
            .data()
            .system_api()?
            .ic0_performance_counter(PerformanceCounterType::Instructions(instruction_counter)),
        1 => caller.data().system_api()?.ic0_performance_counter(
            PerformanceCounterType::CallContextInstructions(instruction_counter),
        ),
        _ => Err(HypervisorError::ContractViolation(format!(
            "Error getting performance counter type {}",
            counter_type
        ))),
    }
}

pub(crate) fn syscalls(
    linker: &mut Linker<StoreData>,
    feature_flags: FeatureFlags,
    stable_memory_dirty_page_limit: NumPages,
    stable_memory_access_page_limit: NumPages,
    metering_type: MeteringType,
) {
    fn with_system_api<T>(
        mut caller: &mut Caller<'_, StoreData>,
        f: impl Fn(&mut SystemApiImpl) -> HypervisorResult<T>,
    ) -> Result<T, anyhow::Error> {
        caller
            .data_mut()
            .system_api_mut()
            .and_then(f)
            .map_err(|e| process_err(&mut caller, e))
    }

    fn with_error_handling<T>(
        caller: &mut Caller<'_, StoreData>,
        f: impl Fn(&mut Caller<'_, StoreData>) -> HypervisorResult<T>,
    ) -> Result<T, anyhow::Error> {
        f(caller).map_err(|e| process_err(caller, e))
    }

    fn with_memory_and_system_api<T>(
        mut caller: &mut Caller<'_, StoreData>,
        f: impl Fn(&mut SystemApiImpl, &mut [u8]) -> HypervisorResult<T>,
    ) -> Result<T, anyhow::Error> {
        caller
            .get_export(WASM_HEAP_MEMORY_NAME)
            .ok_or_else(|| {
                HypervisorError::ContractViolation(
                    "WebAssembly module must define memory".to_string(),
                )
            })
            .and_then(|ext| {
                ext.into_memory().ok_or_else(|| {
                    HypervisorError::ContractViolation(
                        "export 'memory' is not a memory".to_string(),
                    )
                })
            })
            .and_then(|mem| {
                let (mem, store) = mem.data_and_store_mut(&mut caller);
                f(store.system_api_mut()?, mem)
            })
            .map_err(|e| process_err(&mut caller, e))
    }

<<<<<<< HEAD
    let mut linker = Linker::new(store.engine());

    let msg_caller_copy_64 = move |log: &ReplicaLogger,
                                   mut caller: Caller<'_, StoreData<S>>,
                                   dst: i64,
                                   offset: i64,
                                   size: i64| {
        charge_for_system_api_call(
            log,
            canister_id,
            &mut caller,
            system_api::complexity_overhead!(MSG_CALLER_COPY, metering_type),
            size as u64,
            ExecutionComplexity {
                cpu: system_api_complexity::cpu::MSG_CALLER_COPY,
                ..Default::default()
            },
            NumInstructions::from(0),
            stable_memory_dirty_page_limit,
        )?;
        with_memory_and_system_api(&mut caller, |system_api, memory| {
            system_api.ic0_msg_caller_copy_64(dst as u64, offset as u64, size as u64, memory)
        })?;
        if feature_flags.write_barrier == FlagStatus::Enabled {
            mark_writes_on_bytemap(&mut caller, dst as u64 as usize, size as u64 as usize)
        } else {
            Ok(())
        }
    };

    linker
        .func_wrap("ic0", "msg_caller_copy", {
            let log = log.clone();
            move |caller: Caller<'_, StoreData<S>>, dst: i32, offset: i32, size: i32| {
                msg_caller_copy_64(
                    &log,
                    caller,
                    dst as u32 as i64,
                    offset as u32 as i64,
                    size as u32 as i64,
                )
            }
        })
        .unwrap();

    linker
        .func_wrap("ic0", "msg_caller_copy_64", {
            let log = log.clone();
            move |caller: Caller<'_, StoreData<S>>, dst: i64, offset: i64, size: i64| {
                msg_caller_copy_64(&log, caller, dst, offset, size)
=======
    linker
        .func_wrap("ic0", "msg_caller_copy", {
            move |mut caller: Caller<'_, StoreData>, dst: u32, offset: u32, size: u32| {
                charge_for_cpu_and_mem(
                    &mut caller,
                    overhead!(MSG_CALLER_COPY, metering_type),
                    size as u64,
                )?;
                with_memory_and_system_api(&mut caller, |system_api, memory| {
                    system_api.ic0_msg_caller_copy(dst, offset, size, memory)
                })?;
                if feature_flags.write_barrier == FlagStatus::Enabled {
                    mark_writes_on_bytemap(&mut caller, dst as usize, size as usize)
                } else {
                    Ok(())
                }
>>>>>>> 91d71f05
            }
        })
        .unwrap();

    linker
        .func_wrap("ic0", "msg_caller_size", {
            move |mut caller: Caller<'_, StoreData>| {
                charge_for_cpu(&mut caller, overhead!(MSG_CALLER_SIZE, metering_type))?;
                with_system_api(&mut caller, |s| s.ic0_msg_caller_size()).and_then(|s| {
                    i32::try_from(s).map_err(|e| {
                        anyhow::Error::msg(format!("ic0::msg_caller_size failed: {}", e))
                    })
                })
            }
        })
        .unwrap();

    linker
        .func_wrap("ic0", "msg_arg_data_size", {
            move |mut caller: Caller<'_, StoreData>| {
                charge_for_cpu(&mut caller, overhead!(MSG_ARG_DATA_SIZE, metering_type))?;
                with_system_api(&mut caller, |s| s.ic0_msg_arg_data_size()).and_then(|s| {
                    i32::try_from(s).map_err(|e| {
                        anyhow::Error::msg(format!("ic0::msg_arg_data_size failed: {}", e))
                    })
                })
            }
        })
        .unwrap();

    let msg_arg_data_copy_64 = move |log: &ReplicaLogger,
                                     mut caller: Caller<'_, StoreData<S>>,
                                     dst: i64,
                                     offset: i64,
                                     size: i64| {
        charge_for_system_api_call(
            log,
            canister_id,
            &mut caller,
            system_api::complexity_overhead!(MSG_ARG_DATA_COPY, metering_type),
            size as u64,
            ExecutionComplexity {
                cpu: system_api_complexity::cpu::MSG_ARG_DATA_COPY,
                ..Default::default()
            },
            NumInstructions::from(0),
            stable_memory_dirty_page_limit,
        )?;
        with_memory_and_system_api(&mut caller, |system_api, mem| {
            system_api.ic0_msg_arg_data_copy_64(dst as u64, offset as u64, size as u64, mem)
        })?;
        if feature_flags.write_barrier == FlagStatus::Enabled {
            mark_writes_on_bytemap(&mut caller, dst as u64 as usize, size as u64 as usize)
        } else {
            Ok(())
        }
    };

    linker
        .func_wrap("ic0", "msg_arg_data_copy", {
<<<<<<< HEAD
            let log = log.clone();
            move |caller: Caller<'_, StoreData<S>>, dst: i32, offset: i32, size: i32| {
                msg_arg_data_copy_64(
                    &log,
                    caller,
                    dst as u32 as i64,
                    offset as u32 as i64,
                    size as u32 as i64,
                )
            }
        })
        .unwrap();

    linker
        .func_wrap("ic0", "msg_arg_data_copy_64", {
            let log = log.clone();
            move |caller: Caller<'_, StoreData<S>>, dst: i64, offset: i64, size: i64| {
                msg_arg_data_copy_64(&log, caller, dst, offset, size)
=======
            move |mut caller: Caller<'_, StoreData>, dst: u32, offset: u32, size: u32| {
                charge_for_cpu_and_mem(
                    &mut caller,
                    overhead!(MSG_ARG_DATA_COPY, metering_type),
                    size as u64,
                )?;
                with_memory_and_system_api(&mut caller, |system_api, mem| {
                    system_api.ic0_msg_arg_data_copy(dst, offset, size, mem)
                })?;
                if feature_flags.write_barrier == FlagStatus::Enabled {
                    mark_writes_on_bytemap(&mut caller, dst as usize, size as usize)
                } else {
                    Ok(())
                }
>>>>>>> 91d71f05
            }
        })
        .unwrap();

    linker
        .func_wrap("ic0", "msg_method_name_size", {
            move |mut caller: Caller<'_, StoreData>| {
                charge_for_cpu(&mut caller, overhead!(MSG_METHOD_NAME_SIZE, metering_type))?;
                with_system_api(&mut caller, |s| s.ic0_msg_method_name_size()).and_then(|s| {
                    i32::try_from(s).map_err(|e| {
                        anyhow::Error::msg(format!("ic0::msg_metohd_name_size failed: {}", e))
                    })
                })
            }
        })
        .unwrap();

    let msg_method_name_copy_64 = move |log: &ReplicaLogger,
                                        mut caller: Caller<'_, StoreData<S>>,
                                        dst: i64,
                                        offset: i64,
                                        size: i64| {
        charge_for_system_api_call(
            log,
            canister_id,
            &mut caller,
            system_api::complexity_overhead!(MSG_METHOD_NAME_COPY, metering_type),
            size as u64,
            ExecutionComplexity {
                cpu: system_api_complexity::cpu::MSG_METHOD_NAME_COPY,
                ..Default::default()
            },
            NumInstructions::from(0),
            stable_memory_dirty_page_limit,
        )?;
        with_memory_and_system_api(&mut caller, |system_api, memory| {
            system_api.ic0_msg_method_name_copy_64(dst as u64, offset as u64, size as u64, memory)
        })?;
        if feature_flags.write_barrier == FlagStatus::Enabled {
            mark_writes_on_bytemap(&mut caller, dst as u64 as usize, size as u64 as usize)
        } else {
            Ok(())
        }
    };

    linker
        .func_wrap("ic0", "msg_method_name_copy", {
<<<<<<< HEAD
            let log = log.clone();
            move |caller: Caller<'_, StoreData<S>>, dst: i32, offset: i32, size: i32| {
                msg_method_name_copy_64(
                    &log,
                    caller,
                    dst as u32 as i64,
                    offset as u32 as i64,
                    size as u32 as i64,
                )
            }
        })
        .unwrap();

    linker
        .func_wrap("ic0", "msg_method_name_copy_64", {
            let log = log.clone();
            move |caller: Caller<'_, StoreData<S>>, dst: i64, offset: i64, size: i64| {
                msg_method_name_copy_64(&log, caller, dst, offset, size)
=======
            move |mut caller: Caller<'_, StoreData>, dst: u32, offset: u32, size: u32| {
                charge_for_cpu_and_mem(
                    &mut caller,
                    overhead!(MSG_METHOD_NAME_COPY, metering_type),
                    size as u64,
                )?;
                with_memory_and_system_api(&mut caller, |system_api, memory| {
                    system_api.ic0_msg_method_name_copy(dst, offset, size, memory)
                })?;
                if feature_flags.write_barrier == FlagStatus::Enabled {
                    mark_writes_on_bytemap(&mut caller, dst as usize, size as usize)
                } else {
                    Ok(())
                }
>>>>>>> 91d71f05
            }
        })
        .unwrap();

    linker
        .func_wrap("ic0", "accept_message", {
            move |mut caller: Caller<'_, StoreData>| {
                charge_for_cpu(&mut caller, overhead!(ACCEPT_MESSAGE, metering_type))?;
                with_system_api(&mut caller, |s| s.ic0_accept_message())
            }
        })
        .unwrap();

    let msg_reply_data_append_64 =
        move |log: &ReplicaLogger, mut caller: Caller<'_, StoreData<S>>, src: i64, size: i64| {
            charge_for_system_api_call(
                log,
                canister_id,
                &mut caller,
                system_api::complexity_overhead!(MSG_REPLY_DATA_APPEND, metering_type),
                size as u64,
                ExecutionComplexity {
                    cpu: system_api_complexity::cpu::MSG_REPLY_DATA_APPEND,
                    ..Default::default()
                },
                NumInstructions::from(0),
                stable_memory_dirty_page_limit,
            )?;
            with_memory_and_system_api(&mut caller, |system_api, memory| {
                system_api.ic0_msg_reply_data_append_64(src as u64, size as u64, memory)
            })
        };

    linker
        .func_wrap("ic0", "msg_reply_data_append", {
<<<<<<< HEAD
            let log = log.clone();
            move |caller: Caller<'_, StoreData<S>>, src: i32, size: i32| {
                msg_reply_data_append_64(&log, caller, src as u32 as i64, size as u32 as i64)
            }
        })
        .unwrap();

    linker
        .func_wrap("ic0", "msg_reply_data_append_64", {
            let log = log.clone();
            move |caller: Caller<'_, StoreData<S>>, src: i64, size: i64| {
                msg_reply_data_append_64(&log, caller, src, size)
=======
            move |mut caller: Caller<'_, StoreData>, src: u32, size: u32| {
                charge_for_cpu_and_mem(
                    &mut caller,
                    overhead!(MSG_REPLY_DATA_APPEND, metering_type),
                    (INSTRUCTIONS_PER_BYTE_CONVERSION_FACTOR * size) as u64,
                )?;
                with_memory_and_system_api(&mut caller, |system_api, memory| {
                    system_api.ic0_msg_reply_data_append(src, size, memory)
                })
>>>>>>> 91d71f05
            }
        })
        .unwrap();

    linker
        .func_wrap("ic0", "msg_reply", {
            move |mut caller: Caller<'_, StoreData>| {
                charge_for_cpu(&mut caller, overhead!(MSG_REPLY, metering_type))?;
                with_system_api(&mut caller, |s| s.ic0_msg_reply())
            }
        })
        .unwrap();

    linker
        .func_wrap("ic0", "msg_reject_code", {
            move |mut caller: Caller<'_, StoreData>| {
                charge_for_cpu(&mut caller, overhead!(MSG_REJECT_CODE, metering_type))?;
                with_system_api(&mut caller, |s| s.ic0_msg_reject_code())
            }
        })
        .unwrap();

    let msg_reject_64 =
        move |log: &ReplicaLogger, mut caller: Caller<'_, StoreData<S>>, src: i64, size: i64| {
            charge_for_system_api_call(
                log,
                canister_id,
                &mut caller,
                system_api::complexity_overhead!(MSG_REJECT, metering_type),
                size as u64,
                ExecutionComplexity {
                    cpu: system_api_complexity::cpu::MSG_REJECT,
                    ..Default::default()
                },
                NumInstructions::from(0),
                stable_memory_dirty_page_limit,
            )?;
            with_memory_and_system_api(&mut caller, |system_api, memory| {
                system_api.ic0_msg_reject_64(src as u64, size as u64, memory)
            })
        };

    linker
        .func_wrap("ic0", "msg_reject", {
<<<<<<< HEAD
            let log = log.clone();
            move |caller: Caller<'_, StoreData<S>>, src: i32, size: i32| {
                msg_reject_64(&log, caller, src as u32 as i64, size as u32 as i64)
            }
        })
        .unwrap();

    linker
        .func_wrap("ic0", "msg_reject_64", {
            let log = log.clone();
            move |caller: Caller<'_, StoreData<S>>, src: i64, size: i64| {
                msg_reject_64(&log, caller, src, size)
=======
            move |mut caller: Caller<'_, StoreData>, src: u32, size: u32| {
                charge_for_cpu_and_mem(
                    &mut caller,
                    overhead!(MSG_REJECT, metering_type),
                    (INSTRUCTIONS_PER_BYTE_CONVERSION_FACTOR * size) as u64,
                )?;
                with_memory_and_system_api(&mut caller, |system_api, memory| {
                    system_api.ic0_msg_reject(src, size, memory)
                })
>>>>>>> 91d71f05
            }
        })
        .unwrap();

    linker
        .func_wrap("ic0", "msg_reject_msg_size", {
            move |mut caller: Caller<'_, StoreData>| {
                charge_for_cpu(&mut caller, overhead!(MSG_REJECT_MSG_SIZE, metering_type))?;
                with_system_api(&mut caller, |s| s.ic0_msg_reject_msg_size()).and_then(|s| {
                    i32::try_from(s).map_err(|e| {
                        anyhow::Error::msg(format!("ic0_msg_reject_msg_size failed: {}", e))
                    })
                })
            }
        })
        .unwrap();

    let msg_reject_msg_copy_64 = move |log: &ReplicaLogger,
                                       mut caller: Caller<'_, StoreData<S>>,
                                       dst: i64,
                                       offset: i64,
                                       size: i64| {
        charge_for_system_api_call(
            log,
            canister_id,
            &mut caller,
            system_api::complexity_overhead!(MSG_REJECT_MSG_COPY, metering_type),
            size as u64,
            ExecutionComplexity {
                cpu: system_api_complexity::cpu::MSG_REJECT_MSG_COPY,
                ..Default::default()
            },
            NumInstructions::from(0),
            stable_memory_dirty_page_limit,
        )?;
        with_memory_and_system_api(&mut caller, |system_api, memory| {
            system_api.ic0_msg_reject_msg_copy_64(dst as u64, offset as u64, size as u64, memory)
        })?;
        if feature_flags.write_barrier == FlagStatus::Enabled {
            mark_writes_on_bytemap(&mut caller, dst as u64 as usize, size as u64 as usize)
        } else {
            Ok(())
        }
    };

    linker
        .func_wrap("ic0", "msg_reject_msg_copy", {
<<<<<<< HEAD
            let log = log.clone();
            move |caller: Caller<'_, StoreData<S>>, dst: i32, offset: i32, size: i32| {
                msg_reject_msg_copy_64(
                    &log,
                    caller,
                    dst as u32 as i64,
                    offset as u32 as i64,
                    size as u32 as i64,
                )
            }
        })
        .unwrap();

    linker
        .func_wrap("ic0", "msg_reject_msg_copy_64", {
            let log = log.clone();
            move |caller: Caller<'_, StoreData<S>>, dst: i64, offset: i64, size: i64| {
                msg_reject_msg_copy_64(&log, caller, dst, offset, size)
=======
            move |mut caller: Caller<'_, StoreData>, dst: u32, offset: u32, size: u32| {
                charge_for_cpu_and_mem(
                    &mut caller,
                    overhead!(MSG_REJECT_MSG_COPY, metering_type),
                    size as u64,
                )?;
                with_memory_and_system_api(&mut caller, |system_api, memory| {
                    system_api.ic0_msg_reject_msg_copy(dst, offset, size, memory)
                })?;
                if feature_flags.write_barrier == FlagStatus::Enabled {
                    mark_writes_on_bytemap(&mut caller, dst as usize, size as usize)
                } else {
                    Ok(())
                }
>>>>>>> 91d71f05
            }
        })
        .unwrap();

    linker
        .func_wrap("ic0", "canister_self_size", {
            move |mut caller: Caller<'_, StoreData>| {
                charge_for_cpu(&mut caller, overhead!(CANISTER_SELF_SIZE, metering_type))?;
                with_system_api(&mut caller, |s| s.ic0_canister_self_size()).and_then(|s| {
                    i32::try_from(s).map_err(|e| {
                        anyhow::Error::msg(format!("ic0_canister_self_size failed: {}", e))
                    })
                })
            }
        })
        .unwrap();

    let canister_self_copy_64 = move |log: &ReplicaLogger,
                                      mut caller: Caller<'_, StoreData<S>>,
                                      dst: i64,
                                      offset: i64,
                                      size: i64| {
        charge_for_system_api_call(
            log,
            canister_id,
            &mut caller,
            system_api::complexity_overhead!(CANISTER_SELF_COPY, metering_type),
            size as u64,
            ExecutionComplexity {
                cpu: system_api_complexity::cpu::CANISTER_SELF_COPY,
                ..Default::default()
            },
            NumInstructions::from(0),
            stable_memory_dirty_page_limit,
        )?;
        with_memory_and_system_api(&mut caller, |system_api, memory| {
            system_api.ic0_canister_self_copy_64(dst as u64, offset as u64, size as u64, memory)
        })?;
        if feature_flags.write_barrier == FlagStatus::Enabled {
            mark_writes_on_bytemap(&mut caller, dst as u64 as usize, size as u64 as usize)
        } else {
            Ok(())
        }
    };

    linker
        .func_wrap("ic0", "canister_self_copy", {
<<<<<<< HEAD
            let log = log.clone();
            move |caller: Caller<'_, StoreData<S>>, dst: i32, offset: i32, size: i32| {
                canister_self_copy_64(
                    &log,
                    caller,
                    dst as u32 as i64,
                    offset as u32 as i64,
                    size as u32 as i64,
                )
=======
            move |mut caller: Caller<'_, StoreData>, dst: u32, offset: u32, size: u32| {
                charge_for_cpu_and_mem(
                    &mut caller,
                    overhead!(CANISTER_SELF_COPY, metering_type),
                    size as u64,
                )?;
                with_memory_and_system_api(&mut caller, |system_api, memory| {
                    system_api.ic0_canister_self_copy(dst, offset, size, memory)
                })?;
                if feature_flags.write_barrier == FlagStatus::Enabled {
                    mark_writes_on_bytemap(&mut caller, dst as usize, size as usize)
                } else {
                    Ok(())
                }
>>>>>>> 91d71f05
            }
        })
        .unwrap();

    linker
        .func_wrap("ic0", "canister_self_copy_64", {
            let log = log.clone();
            move |caller: Caller<'_, StoreData<S>>, dst: i64, offset: i64, size: i64| {
                canister_self_copy_64(&log, caller, dst, offset, size)
            }
        })
        .unwrap();

    let debug_print_64 = move |log: &ReplicaLogger,
                               mut caller: Caller<'_, StoreData<S>>,
                               offset: i64,
                               length: i64| {
        charge_for_system_api_call(
            log,
            canister_id,
            &mut caller,
            system_api::complexity_overhead!(DEBUG_PRINT, metering_type),
            length as u64,
            ExecutionComplexity {
                cpu: system_api_complexity::cpu::DEBUG_PRINT,
                ..Default::default()
            },
            NumInstructions::from(0),
            stable_memory_dirty_page_limit,
        )?;
        match (
            caller.data().system_api.subnet_type(),
            feature_flags.rate_limiting_of_debug_prints,
        ) {
            // Debug print is a no-op on non-system subnets with rate limiting.
            (SubnetType::Application, FlagStatus::Enabled) => Ok(()),
            (SubnetType::VerifiedApplication, FlagStatus::Enabled) => Ok(()),
            // If rate limiting is disabled or the subnet is a system subnet, then
            // debug print produces output.
            (_, FlagStatus::Disabled) | (SubnetType::System, FlagStatus::Enabled) => {
                with_memory_and_system_api(&mut caller, |system_api, memory| {
                    system_api.ic0_debug_print_64(offset as u64, length as u64, memory)
                })
            }
        }
    };

    linker
        .func_wrap("ic0", "debug_print", {
<<<<<<< HEAD
            let log = log.clone();
            move |caller: Caller<'_, StoreData<S>>, offset: i32, length: i32| {
                debug_print_64(&log, caller, offset as u32 as i64, length as u32 as i64)
=======
            move |mut caller: Caller<'_, StoreData>, offset: u32, length: u32| {
                charge_for_cpu_and_mem(
                    &mut caller,
                    overhead!(DEBUG_PRINT, metering_type),
                    length as u64,
                )?;
                match (
                    caller.data().system_api.as_ref().unwrap().subnet_type(),
                    feature_flags.rate_limiting_of_debug_prints,
                ) {
                    // Debug print is a no-op on non-system subnets with rate limiting.
                    (SubnetType::Application, FlagStatus::Enabled) => Ok(()),
                    (SubnetType::VerifiedApplication, FlagStatus::Enabled) => Ok(()),
                    // If rate limiting is disabled or the subnet is a system subnet, then
                    // debug print produces output.
                    (_, FlagStatus::Disabled) | (SubnetType::System, FlagStatus::Enabled) => {
                        with_memory_and_system_api(&mut caller, |system_api, memory| {
                            system_api.ic0_debug_print(offset, length, memory)
                        })
                    }
                }
>>>>>>> 91d71f05
            }
        })
        .unwrap();

    linker
        .func_wrap("ic0", "debug_print_64", {
            let log = log.clone();
            move |caller: Caller<'_, StoreData<S>>, offset: i64, length: i64| {
                debug_print_64(&log, caller, offset, length)
            }
        })
        .unwrap();

    let trap_64 = move |log: &ReplicaLogger,
                        mut caller: Caller<'_, StoreData<S>>,
                        offset: i64,
                        length: i64|
          -> Result<(), _> {
        charge_for_system_api_call(
            &log,
            canister_id,
            &mut caller,
            system_api::complexity_overhead!(TRAP, metering_type),
            length as u64,
            ExecutionComplexity {
                cpu: system_api_complexity::cpu::TRAP,
                ..Default::default()
            },
            NumInstructions::from(0),
            stable_memory_dirty_page_limit,
        )?;
        with_memory_and_system_api(&mut caller, |system_api, memory| {
            system_api.ic0_trap_64(offset as u64, length as u64, memory)
        })
    };

    linker
        .func_wrap("ic0", "trap", {
<<<<<<< HEAD
            let log = log.clone();
            move |caller: Caller<'_, StoreData<S>>, offset: i32, length: i32| -> Result<(), _> {
                trap_64(&log, caller, offset as u32 as i64, length as u32 as i64)
            }
        })
        .unwrap();

    linker
        .func_wrap("ic0", "trap_64", {
            let log = log.clone();
            move |caller: Caller<'_, StoreData<S>>, offset: i64, length: i64| -> Result<(), _> {
                trap_64(&log, caller, offset, length)
            }
        })
        .unwrap();

    let call_new_64 = move |log: &ReplicaLogger,
                            mut caller: Caller<'_, StoreData<S>>,
                            callee_src: i64,
                            callee_size: i64,
                            name_src: i64,
                            name_len: i64,
                            reply_fun: i32,
                            reply_env: i32,
                            reject_fun: i32,
                            reject_env: i32| {
        charge_for_system_api_call(
            log,
            canister_id,
            &mut caller,
            system_api::complexity_overhead!(CALL_NEW, metering_type),
            (callee_size as u64).saturating_add(name_len as u64),
            ExecutionComplexity {
                cpu: system_api_complexity::cpu::CALL_NEW,
                ..Default::default()
            },
            NumInstructions::from(0),
            stable_memory_dirty_page_limit,
        )?;
        with_memory_and_system_api(&mut caller, |system_api, memory| {
            system_api.ic0_call_new_64(
                callee_src as u64,
                callee_size as u64,
                name_src as u64,
                name_len as u64,
                reply_fun as u32,
                reply_env as u32,
                reject_fun as u32,
                reject_env as u32,
                memory,
            )
        })
    };

    linker
        .func_wrap("ic0", "call_new", {
            let log = log.clone();
            move |caller: Caller<'_, StoreData<S>>,
                  callee_src: i32,
                  callee_size: i32,
                  name_src: i32,
                  name_len: i32,
                  reply_fun: i32,
                  reply_env: i32,
                  reject_fun: i32,
                  reject_env: i32| {
                call_new_64(
                    &log,
                    caller,
                    callee_src as u32 as i64,
                    callee_size as u32 as i64,
                    name_src as u32 as i64,
                    name_len as u32 as i64,
                    reply_fun,
                    reply_env,
                    reject_fun,
                    reject_env,
                )
=======
            move |mut caller: Caller<'_, StoreData>, offset: u32, length: u32| -> Result<(), _> {
                charge_for_cpu_and_mem(&mut caller, overhead!(TRAP, metering_type), length as u64)?;
                with_memory_and_system_api(&mut caller, |system_api, memory| {
                    system_api.ic0_trap(offset, length, memory)
                })
>>>>>>> 91d71f05
            }
        })
        .unwrap();

    linker
<<<<<<< HEAD
        .func_wrap("ic0", "call_new_64", {
            let log = log.clone();
            move |caller: Caller<'_, StoreData<S>>,
                  callee_src: i64,
                  callee_size: i64,
                  name_src: i64,
                  name_len: i64,
                  reply_fun: i32,
                  reply_env: i32,
                  reject_fun: i32,
                  reject_env: i32| {
                call_new_64(
                    &log,
                    caller,
                    callee_src,
                    callee_size,
                    name_src,
                    name_len,
                    reply_fun,
                    reply_env,
                    reject_fun,
                    reject_env,
                )
=======
        .func_wrap("ic0", "call_new", {
            move |mut caller: Caller<'_, StoreData>,
                  callee_src: u32,
                  callee_size: u32,
                  name_src: u32,
                  name_len: u32,
                  reply_fun: u32,
                  reply_env: u32,
                  reject_fun: u32,
                  reject_env: u32| {
                charge_for_cpu_and_mem(
                    &mut caller,
                    overhead!(CALL_NEW, metering_type),
                    (callee_size as u64) + (name_len as u64),
                )?;
                with_memory_and_system_api(&mut caller, |system_api, memory| {
                    system_api.ic0_call_new(
                        callee_src,
                        callee_size,
                        name_src,
                        name_len,
                        reply_fun,
                        reply_env,
                        reject_fun,
                        reject_env,
                        memory,
                    )
                })
>>>>>>> 91d71f05
            }
        })
        .unwrap();

    let data_append_64 =
        move |log: &ReplicaLogger, mut caller: Caller<'_, StoreData<S>>, src: i64, size: i64| {
            charge_for_system_api_call(
                log,
                canister_id,
                &mut caller,
                system_api::complexity_overhead!(CALL_DATA_APPEND, metering_type),
                size as u64,
                ExecutionComplexity {
                    cpu: system_api_complexity::cpu::CALL_DATA_APPEND,
                    ..Default::default()
                },
                NumInstructions::from(0),
                stable_memory_dirty_page_limit,
            )?;
            with_memory_and_system_api(&mut caller, |system_api, memory| {
                system_api.ic0_call_data_append_64(src as u64, size as u64, memory)
            })
        };

    linker
        .func_wrap("ic0", "call_data_append", {
<<<<<<< HEAD
            let log = log.clone();
            move |caller: Caller<'_, StoreData<S>>, src: i32, size: i32| {
                data_append_64(&log, caller, src as u32 as i64, size as u32 as i64)
            }
        })
        .unwrap();

    linker
        .func_wrap("ic0", "call_data_append_64", {
            let log = log.clone();
            move |caller: Caller<'_, StoreData<S>>, src: i64, size: i64| {
                data_append_64(&log, caller, src, size)
=======
            move |mut caller: Caller<'_, StoreData>, src: u32, size: u32| {
                charge_for_cpu_and_mem(
                    &mut caller,
                    overhead!(CALL_DATA_APPEND, metering_type),
                    (INSTRUCTIONS_PER_BYTE_CONVERSION_FACTOR * size) as u64,
                )?;
                with_memory_and_system_api(&mut caller, |system_api, memory| {
                    system_api.ic0_call_data_append(src, size, memory)
                })
>>>>>>> 91d71f05
            }
        })
        .unwrap();

    linker
        .func_wrap("ic0", "call_on_cleanup", {
            move |mut caller: Caller<'_, StoreData>, fun: u32, env: u32| {
                charge_for_cpu(&mut caller, overhead!(CALL_ON_CLEANUP, metering_type))?;
                with_system_api(&mut caller, |s| s.ic0_call_on_cleanup(fun, env))
            }
        })
        .unwrap();

    linker
        .func_wrap("ic0", "call_cycles_add", {
            move |mut caller: Caller<'_, StoreData>, amount: u64| {
                charge_for_cpu(&mut caller, overhead!(CALL_CYCLES_ADD, metering_type))?;
                with_system_api(&mut caller, |s| s.ic0_call_cycles_add(amount))
            }
        })
        .unwrap();

    linker
        .func_wrap("ic0", "call_cycles_add128", {
            move |mut caller: Caller<'_, StoreData>, amount_high: u64, amount_low: u64| {
                charge_for_cpu(&mut caller, overhead!(CALL_CYCLES_ADD128, metering_type))?;
                with_system_api(&mut caller, |s| {
                    s.ic0_call_cycles_add128(Cycles::from_parts(amount_high, amount_low))
                })
            }
        })
        .unwrap();

    linker
        .func_wrap("ic0", "call_perform", {
            move |mut caller: Caller<'_, StoreData>| {
                charge_for_cpu(&mut caller, overhead!(CALL_PERFORM, metering_type))?;
                with_system_api(&mut caller, |s| s.ic0_call_perform())
            }
        })
        .unwrap();

    linker
        .func_wrap("ic0", "stable_size", {
            move |mut caller: Caller<'_, StoreData>| {
                charge_for_cpu(&mut caller, overhead!(STABLE_SIZE, metering_type))?;
                with_system_api(&mut caller, |s| s.ic0_stable_size()).and_then(|s| {
                    i32::try_from(s)
                        .map_err(|e| anyhow::Error::msg(format!("ic0_stable_size failed: {}", e)))
                })
            }
        })
        .unwrap();

    linker
        .func_wrap("ic0", "stable_grow", {
            move |mut caller: Caller<'_, StoreData>, additional_pages: u32| {
                charge_for_cpu(&mut caller, overhead!(STABLE_GROW, metering_type))?;
                with_system_api(&mut caller, |s| s.ic0_stable_grow(additional_pages))
            }
        })
        .unwrap();

    linker
        .func_wrap("ic0", "stable_read", {
            move |mut caller: Caller<'_, StoreData>, dst: u32, offset: u32, size: u32| {
                charge_for_cpu_and_mem(
                    &mut caller,
<<<<<<< HEAD
                    system_api::complexity_overhead!(STABLE_READ, metering_type),
                    size as u32 as u64,
                    ExecutionComplexity {
                        cpu: system_api_complexity::cpu::STABLE_READ,
                        ..Default::default()
                    },
                    NumInstructions::from(0),
                    stable_memory_dirty_page_limit,
=======
                    overhead!(STABLE_READ, metering_type),
                    size as u64,
>>>>>>> 91d71f05
                )?;
                with_memory_and_system_api(&mut caller, |system_api, memory| {
                    system_api.ic0_stable_read(dst, offset, size, memory)
                })?;
                if feature_flags.write_barrier == FlagStatus::Enabled {
                    mark_writes_on_bytemap(&mut caller, dst as usize, size as usize)
                } else {
                    Ok(())
                }
            }
        })
        .unwrap();

    linker
        .func_wrap("ic0", "stable_write", {
            move |mut caller: Caller<'_, StoreData>, offset: u32, src: u32, size: u32| {
                charge_for_stable_write(
                    &mut caller,
<<<<<<< HEAD
                    system_api::complexity_overhead!(STABLE_WRITE, metering_type),
                    size as u32 as u64,
                    ExecutionComplexity {
                        cpu: system_api_complexity::cpu::STABLE_WRITE,
                        stable_dirty_pages,
                    },
                    dirty_page_cost,
=======
                    overhead!(STABLE_WRITE, metering_type),
                    offset as u64,
                    size as u64,
>>>>>>> 91d71f05
                    stable_memory_dirty_page_limit,
                )
                .map_err(|e| process_err(&mut caller, e))?;
                with_memory_and_system_api(&mut caller, |system_api, memory| {
                    system_api.ic0_stable_write(offset, src, size, memory)
                })
            }
        })
        .unwrap();

    linker
        .func_wrap("ic0", "stable64_size", {
            move |mut caller: Caller<'_, StoreData>| {
                charge_for_cpu(&mut caller, overhead!(STABLE64_SIZE, metering_type))?;
                with_system_api(&mut caller, |s| s.ic0_stable64_size()).and_then(|s| {
                    i64::try_from(s)
                        .map_err(|e| anyhow::Error::msg(format!("ic0_stable64_size failed: {}", e)))
                })
            }
        })
        .unwrap();

    linker
        .func_wrap("ic0", "stable64_grow", {
            move |mut caller: Caller<'_, StoreData>, additional_pages: u64| {
                charge_for_cpu(&mut caller, overhead!(STABLE64_GROW, metering_type))?;
                with_system_api(&mut caller, |s| s.ic0_stable64_grow(additional_pages))
            }
        })
        .unwrap();

    linker
        .func_wrap("__", "stable_read_first_access", {
            move |mut caller: Caller<'_, StoreData>, dst: u64, offset: u64, size: u64| {
                with_memory_and_system_api(&mut caller, |system_api, memory| {
                    system_api.stable_read_without_bounds_checks(dst, offset, size, memory)
                })?;
                if feature_flags.write_barrier == FlagStatus::Enabled {
                    mark_writes_on_bytemap(&mut caller, dst as usize, size as usize)
                } else {
                    Ok(())
                }
            }
        })
        .unwrap();

    linker
        .func_wrap("ic0", "stable64_read", {
<<<<<<< HEAD
            let log = log.clone();
            move |mut caller: Caller<'_, StoreData<S>>, dst: i64, offset: i64, size: i64| {
                charge_for_system_api_call(
                    &log,
                    canister_id,
                    &mut caller,
                    system_api::complexity_overhead!(STABLE64_READ, metering_type),
                    size as u64,
                    ExecutionComplexity {
                        cpu: system_api_complexity::cpu::STABLE64_READ,
                        ..Default::default()
                    },
                    NumInstructions::from(0),
                    stable_memory_dirty_page_limit,
                )?;
=======
            move |mut caller: Caller<'_, StoreData>, dst: u64, offset: u64, size: u64| {
                charge_for_cpu_and_mem(&mut caller, overhead!(STABLE64_READ, metering_type), size)?;
>>>>>>> 91d71f05
                with_memory_and_system_api(&mut caller, |system_api, memory| {
                    system_api.ic0_stable64_read(dst, offset, size, memory)
                })?;
                if feature_flags.write_barrier == FlagStatus::Enabled {
<<<<<<< HEAD
                    mark_writes_on_bytemap(&mut caller, dst as u64 as usize, size as u64 as usize)
=======
                    mark_writes_on_bytemap(&mut caller, dst as usize, size as usize)
>>>>>>> 91d71f05
                } else {
                    Ok(())
                }
            }
        })
        .unwrap();

    linker
        .func_wrap("ic0", "stable64_write", {
            move |mut caller: Caller<'_, StoreData>, offset: u64, src: u64, size: u64| {
                charge_for_stable_write(
                    &mut caller,
<<<<<<< HEAD
                    system_api::complexity_overhead!(STABLE64_WRITE, metering_type),
                    size as u64,
                    ExecutionComplexity {
                        cpu: system_api_complexity::cpu::STABLE64_WRITE,
                        stable_dirty_pages,
                    },
                    dirty_page_cost,
=======
                    overhead!(STABLE64_WRITE, metering_type),
                    offset,
                    size,
>>>>>>> 91d71f05
                    stable_memory_dirty_page_limit,
                )
                .map_err(|e| process_err(&mut caller, e))?;
                with_memory_and_system_api(&mut caller, |system_api, memory| {
                    system_api.ic0_stable64_write(offset, src, size, memory)
                })
            }
        })
        .unwrap();

    linker
        .func_wrap("ic0", "time", {
            move |mut caller: Caller<'_, StoreData>| {
                charge_for_cpu(&mut caller, overhead!(TIME, metering_type))?;
                with_system_api(&mut caller, |s| s.ic0_time())
                    .map(|s| s.as_nanos_since_unix_epoch())
            }
        })
        .unwrap();

    linker
        .func_wrap("ic0", "global_timer_set", {
            move |mut caller: Caller<'_, StoreData>, time: u64| {
                charge_for_cpu(&mut caller, overhead!(GLOBAL_TIMER_SET, metering_type))?;
                with_system_api(&mut caller, |s| {
                    s.ic0_global_timer_set(Time::from_nanos_since_unix_epoch(time))
                })
                .map(|s| s.as_nanos_since_unix_epoch())
            }
        })
        .unwrap();

    linker
        .func_wrap("ic0", "performance_counter", {
            move |mut caller: Caller<'_, StoreData>, counter_type: u32| {
                charge_for_cpu(&mut caller, overhead!(PERFORMANCE_COUNTER, metering_type))?;
                ic0_performance_counter_helper(&mut caller, counter_type)
                    .map_err(|e| process_err(&mut caller, e))
            }
        })
        .unwrap();

    linker
        .func_wrap("ic0", "canister_version", {
            move |mut caller: Caller<'_, StoreData>| {
                charge_for_cpu(&mut caller, overhead!(CANISTER_VERSION, metering_type))?;
                with_system_api(&mut caller, |s| s.ic0_canister_version())
            }
        })
        .unwrap();

    linker
        .func_wrap("ic0", "canister_cycle_balance", {
            move |mut caller: Caller<'_, StoreData>| {
                charge_for_cpu(
                    &mut caller,
                    overhead!(CANISTER_CYCLE_BALANCE, metering_type),
                )?;
                with_system_api(&mut caller, |s| s.ic0_canister_cycle_balance()).and_then(|s| {
                    i64::try_from(s).map_err(|e| {
                        anyhow::Error::msg(format!("ic0_canister_cycle_balance failed: {}", e))
                    })
                })
            }
        })
        .unwrap();

    let canister_cycle_balance128_64 =
        move |log: &ReplicaLogger, mut caller: Caller<'_, StoreData<S>>, dst: u64| {
            charge_for_system_api_call(
                log,
                canister_id,
                &mut caller,
                system_api::complexity_overhead!(CANISTER_CYCLE_BALANCE128, metering_type),
                0,
                ExecutionComplexity {
                    cpu: system_api_complexity::cpu::CANISTER_CYCLE_BALANCE128,
                    ..Default::default()
                },
                NumInstructions::from(0),
                stable_memory_dirty_page_limit,
            )?;
            with_memory_and_system_api(&mut caller, |system_api, memory| {
                system_api.ic0_canister_cycle_balance128_64(dst, memory)
            })?;
            if feature_flags.write_barrier == FlagStatus::Enabled {
                mark_writes_on_bytemap(&mut caller, dst as usize, 16)
            } else {
                Ok(())
            }
        };

    linker
        .func_wrap("ic0", "canister_cycle_balance128", {
<<<<<<< HEAD
            let log = log.clone();
            move |caller: Caller<'_, StoreData<S>>, dst: u32| {
                canister_cycle_balance128_64(&log, caller, dst as u64)
            }
        })
        .unwrap();

    linker
        .func_wrap("ic0", "canister_cycle_balance128_64", {
            let log = log.clone();
            move |caller: Caller<'_, StoreData<S>>, dst: u64| {
                canister_cycle_balance128_64(&log, caller, dst)
=======
            move |mut caller: Caller<'_, StoreData>, dst: u32| {
                charge_for_cpu(
                    &mut caller,
                    overhead!(CANISTER_CYCLE_BALANCE128, metering_type),
                )?;
                with_memory_and_system_api(&mut caller, |s, memory| {
                    s.ic0_canister_cycle_balance128(dst, memory)
                })?;
                if feature_flags.write_barrier == FlagStatus::Enabled {
                    mark_writes_on_bytemap(&mut caller, dst as usize, 16)
                } else {
                    Ok(())
                }
>>>>>>> 91d71f05
            }
        })
        .unwrap();

    linker
        .func_wrap("ic0", "msg_cycles_available", {
            move |mut caller: Caller<'_, StoreData>| {
                charge_for_cpu(&mut caller, overhead!(MSG_CYCLES_AVAILABLE, metering_type))?;
                with_system_api(&mut caller, |s| s.ic0_msg_cycles_available()).and_then(|s| {
                    i64::try_from(s).map_err(|e| {
                        anyhow::Error::msg(format!("ic0_msg_cycles_available failed: {}", e))
                    })
                })
            }
        })
        .unwrap();

    let msg_cycles_available128_64 =
        move |log: &ReplicaLogger, mut caller: Caller<'_, StoreData<S>>, dst: u64| {
            charge_for_system_api_call(
                log,
                canister_id,
                &mut caller,
                system_api::complexity_overhead!(MSG_CYCLES_AVAILABLE128, metering_type),
                0,
                ExecutionComplexity {
                    cpu: system_api_complexity::cpu::MSG_CYCLES_AVAILABLE128,
                    ..Default::default()
                },
                NumInstructions::from(0),
                stable_memory_dirty_page_limit,
            )?;
            with_memory_and_system_api(&mut caller, |system_api, memory| {
                system_api.ic0_msg_cycles_available128_64(dst, memory)
            })?;
            if feature_flags.write_barrier == FlagStatus::Enabled {
                mark_writes_on_bytemap(&mut caller, dst as usize, 16)
            } else {
                Ok(())
            }
        };

    linker
        .func_wrap("ic0", "msg_cycles_available128", {
<<<<<<< HEAD
            let log = log.clone();
            move |caller: Caller<'_, StoreData<S>>, dst: u32| {
                msg_cycles_available128_64(&log, caller, dst as u64)
            }
        })
        .unwrap();

    linker
        .func_wrap("ic0", "msg_cycles_available128_64", {
            let log = log.clone();
            move |caller: Caller<'_, StoreData<S>>, dst: u64| {
                msg_cycles_available128_64(&log, caller, dst)
=======
            move |mut caller: Caller<'_, StoreData>, dst: u32| {
                charge_for_cpu(
                    &mut caller,
                    overhead!(MSG_CYCLES_AVAILABLE128, metering_type),
                )?;
                with_memory_and_system_api(&mut caller, |system_api, memory| {
                    system_api.ic0_msg_cycles_available128(dst, memory)
                })?;
                if feature_flags.write_barrier == FlagStatus::Enabled {
                    mark_writes_on_bytemap(&mut caller, dst as usize, 16)
                } else {
                    Ok(())
                }
>>>>>>> 91d71f05
            }
        })
        .unwrap();

    linker
        .func_wrap("ic0", "msg_cycles_refunded", {
            move |mut caller: Caller<'_, StoreData>| {
                charge_for_cpu(&mut caller, overhead!(MSG_CYCLES_REFUNDED, metering_type))?;
                with_system_api(&mut caller, |s| s.ic0_msg_cycles_refunded()).and_then(|s| {
                    i64::try_from(s).map_err(|e| {
                        anyhow::Error::msg(format!("ic0_msg_cycles_refunded failed: {}", e))
                    })
                })
            }
        })
        .unwrap();

    let msg_cycles_refunded128_64 =
        move |log: &ReplicaLogger, mut caller: Caller<'_, StoreData<S>>, dst: u64| {
            charge_for_system_api_call(
                log,
                canister_id,
                &mut caller,
                system_api::complexity_overhead!(MSG_CYCLES_REFUNDED128, metering_type),
                0,
                ExecutionComplexity {
                    cpu: system_api_complexity::cpu::MSG_CYCLES_REFUNDED128,
                    ..Default::default()
                },
                NumInstructions::from(0),
                stable_memory_dirty_page_limit,
            )?;
            with_memory_and_system_api(&mut caller, |system_api, memory| {
                system_api.ic0_msg_cycles_refunded128_64(dst, memory)
            })?;
            if feature_flags.write_barrier == FlagStatus::Enabled {
                mark_writes_on_bytemap(&mut caller, dst as usize, 16)
            } else {
                Ok(())
            }
        };

    linker
        .func_wrap("ic0", "msg_cycles_refunded128", {
<<<<<<< HEAD
            let log = log.clone();
            move |caller: Caller<'_, StoreData<S>>, dst: u32| {
                msg_cycles_refunded128_64(&log, caller, dst as u64)
            }
        })
        .unwrap();

    linker
        .func_wrap("ic0", "msg_cycles_refunded128_64", {
            let log = log.clone();
            move |caller: Caller<'_, StoreData<S>>, dst: u64| {
                msg_cycles_refunded128_64(&log, caller, dst)
=======
            move |mut caller: Caller<'_, StoreData>, dst: u32| {
                charge_for_cpu(
                    &mut caller,
                    overhead!(MSG_CYCLES_REFUNDED128, metering_type),
                )?;
                with_memory_and_system_api(&mut caller, |system_api, memory| {
                    system_api.ic0_msg_cycles_refunded128(dst, memory)
                })?;
                if feature_flags.write_barrier == FlagStatus::Enabled {
                    mark_writes_on_bytemap(&mut caller, dst as usize, 16)
                } else {
                    Ok(())
                }
>>>>>>> 91d71f05
            }
        })
        .unwrap();

    linker
        .func_wrap("ic0", "msg_cycles_accept", {
            move |mut caller: Caller<'_, StoreData>, amount: u64| {
                charge_for_cpu(&mut caller, overhead!(MSG_CYCLES_ACCEPT, metering_type))?;
                with_system_api(&mut caller, |s| s.ic0_msg_cycles_accept(amount))
            }
        })
        .unwrap();

    let msg_cycles_accept128_64 = move |log: &ReplicaLogger,
                                        mut caller: Caller<'_, StoreData<S>>,
                                        amount_high: i64,
                                        amount_low: i64,
                                        dst: u64| {
        charge_for_system_api_call(
            log,
            canister_id,
            &mut caller,
            system_api::complexity_overhead!(MSG_CYCLES_ACCEPT128, metering_type),
            0,
            ExecutionComplexity {
                cpu: system_api_complexity::cpu::MSG_CYCLES_ACCEPT128,
                ..Default::default()
            },
            NumInstructions::from(0),
            stable_memory_dirty_page_limit,
        )?;
        with_memory_and_system_api(&mut caller, |system_api, memory| {
            system_api.ic0_msg_cycles_accept128_64(
                Cycles::from_parts(amount_high as u64, amount_low as u64),
                dst,
                memory,
            )
        })?;
        if feature_flags.write_barrier == FlagStatus::Enabled {
            mark_writes_on_bytemap(&mut caller, dst as usize, 16)
        } else {
            Ok(())
        }
    };

    linker
        .func_wrap("ic0", "msg_cycles_accept128", {
<<<<<<< HEAD
            let log = log.clone();
            move |caller: Caller<'_, StoreData<S>>, amount_high: i64, amount_low: i64, dst: u32| {
                msg_cycles_accept128_64(&log, caller, amount_high, amount_low, dst as u64)
            }
        })
        .unwrap();

    linker
        .func_wrap("ic0", "msg_cycles_accept128_64", {
            let log = log.clone();
            move |caller: Caller<'_, StoreData<S>>, amount_high: i64, amount_low: i64, dst: u64| {
                msg_cycles_accept128_64(&log, caller, amount_high, amount_low, dst)
=======
            move |mut caller: Caller<'_, StoreData>, amount_high: u64, amount_low: u64, dst: u32| {
                charge_for_cpu(&mut caller, overhead!(MSG_CYCLES_ACCEPT128, metering_type))?;
                with_memory_and_system_api(&mut caller, |system_api, memory| {
                    system_api.ic0_msg_cycles_accept128(
                        Cycles::from_parts(amount_high, amount_low),
                        dst,
                        memory,
                    )
                })?;
                if feature_flags.write_barrier == FlagStatus::Enabled {
                    mark_writes_on_bytemap(&mut caller, dst as usize, 16)
                } else {
                    Ok(())
                }
>>>>>>> 91d71f05
            }
        })
        .unwrap();

    linker
        .func_wrap("__", "out_of_instructions", {
            move |mut caller: Caller<'_, StoreData>| -> Result<(), _> {
                with_error_handling(&mut caller, |c| {
                    let global = get_num_instructions_global(c)?;
                    let instruction_counter = load_value(&global, c)?;
                    let instruction_counter = c
                        .data_mut()
                        .system_api_mut()?
                        .out_of_instructions(instruction_counter)?;
                    store_value(&global, instruction_counter, c)
                })
            }
        })
        .unwrap();

    let update_available_memory_64 = move |mut caller: Caller<'_, StoreData<S>>,
                                           native_memory_grow_res: i64,
                                           additional_elements: i64,
                                           element_size: i32| {
        with_system_api(&mut caller, |s| {
            s.update_available_memory(
                native_memory_grow_res,
                additional_elements as u64,
                element_size as u32 as u64,
            )
        })
        .map(|()| native_memory_grow_res)
        .map_err(|e| process_err(&mut caller, e))
    };

    linker
        .func_wrap("__", "update_available_memory", {
<<<<<<< HEAD
            move |caller: Caller<'_, StoreData<S>>,
                  native_memory_grow_res: i32,
                  additional_elements: i32,
                  element_size: i32| {
                update_available_memory_64(
                    caller,
                    native_memory_grow_res as i64,
                    additional_elements as u32 as i64,
                    element_size,
                )
                .map(|result| result as i32)
            }
        })
        .unwrap();

    linker
        .func_wrap("__", "update_available_memory_64", {
            move |caller: Caller<'_, StoreData<S>>,
                  native_memory_grow_res: i64,
                  additional_elements: i64,
                  element_size: i32| {
                update_available_memory_64(
                    caller,
                    native_memory_grow_res,
                    additional_elements,
                    element_size,
                )
=======
            move |mut caller: Caller<'_, StoreData>,
                  native_memory_grow_res: i32,
                  additional_elements: u32,
                  element_size: u32| {
                with_system_api(&mut caller, |s| {
                    s.update_available_memory(
                        native_memory_grow_res as i64,
                        additional_elements as u64,
                        element_size as u64,
                    )
                })
                .map(|()| native_memory_grow_res)
>>>>>>> 91d71f05
            }
        })
        .unwrap();

    linker
        .func_wrap("__", "try_grow_stable_memory", {
            move |mut caller: Caller<'_, StoreData>,
                  current_size: i64,
                  additional_pages: i64,
                  stable_memory_api: i32| {
                let overhead = system_api::complexity_overhead_native!(STABLE_GROW, metering_type);
                charge_for_cpu(&mut caller, overhead)?;
                with_system_api(&mut caller, |s| {
                    match s.try_grow_stable_memory(
                        current_size as u64,
                        additional_pages as u64,
                        stable_memory_api
                            .try_into()
                            .map_err(|()| HypervisorError::Trapped(TrapCode::Other))?,
                    )? {
                        StableGrowOutcome::Success => Ok(current_size),
                        StableGrowOutcome::Failure => Ok(-1),
                    }
                })
            }
        })
        .unwrap();

    linker
        .func_wrap("ic0", "canister_status", {
            move |mut caller: Caller<'_, StoreData>| {
                charge_for_cpu(&mut caller, overhead!(CANISTER_STATUS, metering_type))?;
                with_system_api(&mut caller, |s| s.ic0_canister_status())
            }
        })
        .unwrap();

    let certified_data_set_64 =
        move |log: &ReplicaLogger, mut caller: Caller<'_, StoreData<S>>, src: u64, size: u64| {
            charge_for_system_api_call(
                log,
                canister_id,
                &mut caller,
                system_api::complexity_overhead!(CERTIFIED_DATA_SET, metering_type),
                size,
                ExecutionComplexity {
                    cpu: system_api_complexity::cpu::CERTIFIED_DATA_SET,
                    ..Default::default()
                },
                NumInstructions::from(0),
                stable_memory_dirty_page_limit,
            )?;
            with_memory_and_system_api(&mut caller, |system_api, memory| {
                system_api.ic0_certified_data_set_64(src, size, memory)
            })
        };

    linker
        .func_wrap("ic0", "certified_data_set", {
<<<<<<< HEAD
            let log = log.clone();
            move |caller: Caller<'_, StoreData<S>>, src: u32, size: u32| {
                certified_data_set_64(&log, caller, src as u64, size as u64)
            }
        })
        .unwrap();

    linker
        .func_wrap("ic0", "certified_data_set_64", {
            let log = log.clone();
            move |caller: Caller<'_, StoreData<S>>, src: u64, size: u64| {
                certified_data_set_64(&log, caller, src, size)
=======
            move |mut caller: Caller<'_, StoreData>, src: u32, size: u32| {
                charge_for_cpu_and_mem(
                    &mut caller,
                    overhead!(CERTIFIED_DATA_SET, metering_type),
                    size as u64,
                )?;
                with_memory_and_system_api(&mut caller, |system_api, memory| {
                    system_api.ic0_certified_data_set(src, size, memory)
                })
>>>>>>> 91d71f05
            }
        })
        .unwrap();

    linker
        .func_wrap("ic0", "data_certificate_present", {
            move |mut caller: Caller<'_, StoreData>| {
                charge_for_cpu(
                    &mut caller,
                    overhead!(DATA_CERTIFICATE_PRESENT, metering_type),
                )?;
                with_system_api(&mut caller, |s| s.ic0_data_certificate_present())
            }
        })
        .unwrap();

    linker
        .func_wrap("ic0", "data_certificate_size", {
            move |mut caller: Caller<'_, StoreData>| {
                charge_for_cpu(&mut caller, overhead!(DATA_CERTIFICATE_SIZE, metering_type))?;
                with_system_api(&mut caller, |s| s.ic0_data_certificate_size())
            }
        })
        .unwrap();

    let is_controller_64 =
        move |log: &ReplicaLogger, mut caller: Caller<'_, StoreData<S>>, src: i64, size: i64| {
            charge_for_system_api_call(
                log,
                canister_id,
                &mut caller,
                system_api::complexity_overhead!(IS_CONTROLLER, metering_type),
                size as u64,
                ExecutionComplexity {
                    cpu: system_api_complexity::cpu::IS_CONTROLLER,
                    ..Default::default()
                },
                NumInstructions::from(0),
                stable_memory_dirty_page_limit,
            )?;
            with_memory_and_system_api(&mut caller, |system_api, memory| {
                system_api.ic0_is_controller_64(src as u64, size as u64, memory)
            })
        };

    linker
        .func_wrap("ic0", "is_controller", {
<<<<<<< HEAD
            let log = log.clone();
            move |caller: Caller<'_, StoreData<S>>, src: i32, size: i32| {
                is_controller_64(&log, caller, src as u32 as i64, size as u32 as i64)
            }
        })
        .unwrap();

    linker
        .func_wrap("ic0", "is_controller_64", {
            let log = log.clone();
            move |caller: Caller<'_, StoreData<S>>, src: i64, size: i64| {
                is_controller_64(&log, caller, src, size)
=======
            move |mut caller: Caller<'_, StoreData>, src: u32, size: u32| {
                charge_for_cpu_and_mem(
                    &mut caller,
                    overhead!(IS_CONTROLLER, metering_type),
                    size as u64,
                )?;
                with_memory_and_system_api(&mut caller, |system_api, memory| {
                    system_api.ic0_is_controller(src, size, memory)
                })
>>>>>>> 91d71f05
            }
        })
        .unwrap();

    let data_certificate_copy_64 = move |log: &ReplicaLogger,
                                         mut caller: Caller<'_, StoreData<S>>,
                                         dst: u64,
                                         offset: u64,
                                         size: u64| {
        charge_for_system_api_call(
            log,
            canister_id,
            &mut caller,
            system_api::complexity_overhead!(DATA_CERTIFICATE_COPY, metering_type),
            size,
            ExecutionComplexity {
                cpu: system_api_complexity::cpu::DATA_CERTIFICATE_COPY,
                ..Default::default()
            },
            NumInstructions::from(0),
            stable_memory_dirty_page_limit,
        )?;
        with_memory_and_system_api(&mut caller, |system_api, memory| {
            system_api.ic0_data_certificate_copy_64(dst, offset, size, memory)
        })?;
        if feature_flags.write_barrier == FlagStatus::Enabled {
            mark_writes_on_bytemap(&mut caller, dst as usize, size as usize)
        } else {
            Ok(())
        }
    };

    linker
        .func_wrap("ic0", "in_replicated_execution", {
            move |mut caller: Caller<'_, StoreData>| {
                charge_for_cpu(
                    &mut caller,
                    overhead!(IN_REPLICATED_EXECUTION, metering_type),
                )?;
                with_system_api(&mut caller, |s| s.ic0_in_replicated_execution())
            }
        })
        .unwrap();

    linker
        .func_wrap("ic0", "data_certificate_copy", {
<<<<<<< HEAD
            let log = log.clone();
            move |caller: Caller<'_, StoreData<S>>, dst: u32, offset: u32, size: u32| {
                data_certificate_copy_64(&log, caller, dst as u64, offset as u64, size as u64)
            }
        })
        .unwrap();

    linker
        .func_wrap("ic0", "data_certificate_copy_64", {
            move |caller: Caller<'_, StoreData<S>>, dst: u64, offset: u64, size: u64| {
                data_certificate_copy_64(&log, caller, dst, offset, size)
=======
            move |mut caller: Caller<'_, StoreData>, dst: u32, offset: u32, size: u32| {
                charge_for_cpu_and_mem(
                    &mut caller,
                    overhead!(DATA_CERTIFICATE_COPY, metering_type),
                    size as u64,
                )?;
                with_memory_and_system_api(&mut caller, |system_api, memory| {
                    system_api.ic0_data_certificate_copy(dst, offset, size, memory)
                })?;
                if feature_flags.write_barrier == FlagStatus::Enabled {
                    mark_writes_on_bytemap(&mut caller, dst as usize, size as usize)
                } else {
                    Ok(())
                }
>>>>>>> 91d71f05
            }
        })
        .unwrap();

    linker
        .func_wrap("ic0", "mint_cycles", {
            move |mut caller: Caller<'_, StoreData>, amount: u64| {
                with_system_api(&mut caller, |s| s.ic0_mint_cycles(amount)).and_then(|s| {
                    i64::try_from(s)
                        .map_err(|e| anyhow::Error::msg(format!("ic0_mint_cycles failed: {}", e)))
                })
            }
        })
        .unwrap();

    linker
        .func_wrap("ic0", "cycles_burn128", {
            move |mut caller: Caller<'_, StoreData>, amount_high: u64, amount_low: u64, dst: u32| {
                with_memory_and_system_api(&mut caller, |s, memory| {
                    s.ic0_cycles_burn128(Cycles::from_parts(amount_high, amount_low), dst, memory)
                })
                .map_err(|e| anyhow::Error::msg(format!("ic0_cycles_burn128 failed: {}", e)))
            }
        })
        .unwrap();

    linker
        .func_wrap("__", "internal_trap", {
            move |mut caller: Caller<'_, StoreData>, err_code: i32| -> Result<(), _> {
                let err = match InternalErrorCode::from_i32(err_code) {
                    InternalErrorCode::HeapOutOfBounds => {
                        HypervisorError::Trapped(TrapCode::HeapOutOfBounds)
                    }
                    InternalErrorCode::StableMemoryOutOfBounds => {
                        HypervisorError::Trapped(TrapCode::StableMemoryOutOfBounds)
                    }
                    InternalErrorCode::StableMemoryTooBigFor32Bit => {
                        HypervisorError::Trapped(TrapCode::StableMemoryTooBigFor32Bit)
                    }
                    InternalErrorCode::MemoryWriteLimitExceeded => {
                        HypervisorError::MemoryAccessLimitExceeded(
                            format!("Exceeded the limit for the number of modified pages in the stable memory in a single message execution: limit: {} KB.",
                                    stable_memory_dirty_page_limit * (PAGE_SIZE as u64 / 1024),
                            )
                        )
                    }
                    InternalErrorCode::MemoryAccessLimitExceeded => {
                        HypervisorError::MemoryAccessLimitExceeded(
                            format!("Exceeded the limit for the number of accessed pages in the stable memory in a single message execution: limit: {} KB.",
                                    stable_memory_access_page_limit * (PAGE_SIZE as u64 / 1024),
                            )
                        )
                    }
                    InternalErrorCode::StableGrowFailed => {
                        HypervisorError::CalledTrap("Internal error: `memory.grow` instruction failed to grow stable memory".to_string())
                    }
                    InternalErrorCode::Unknown => HypervisorError::CalledTrap(format!(
                        "Trapped with internal error code: {}",
                        err_code
                    )),
                };
                Err(process_err(&mut caller, err))
            }
        })
        .unwrap();
}<|MERGE_RESOLUTION|>--- conflicted
+++ resolved
@@ -211,49 +211,6 @@
 // Note: marked not for inlining as we don't want to spill this code into every system API call.
 // TODO: RUN-841: Cover with tests
 #[inline(never)]
-<<<<<<< HEAD
-fn charge_for_system_api_call<S: SystemApi>(
-    log: &ReplicaLogger,
-    canister_id: CanisterId,
-    caller: &mut Caller<'_, StoreData<S>>,
-    system_api_overhead: NumInstructions,
-    num_bytes: u64,
-    complexity: ExecutionComplexity,
-    dirty_page_cost: NumInstructions,
-    stable_memory_dirty_page_limit: NumPages,
-) -> Result<(), anyhow::Error> {
-    observe_execution_complexity(
-        log,
-        canister_id,
-        caller,
-        complexity,
-        stable_memory_dirty_page_limit,
-    )?;
-    let num_instructions_from_bytes = caller
-        .data()
-        .system_api
-        .get_num_instructions_from_bytes(NumBytes::from(num_bytes));
-    let (num_instructions1, overflow1) = num_instructions_from_bytes
-        .get()
-        .overflowing_add(dirty_page_cost.get());
-    let (num_instructions, overflow2) =
-        num_instructions1.overflowing_add(system_api_overhead.get());
-    if overflow1 || overflow2 {
-        error!(
-            log,
-            "Canister {}: Overflow while calculating charge for System API Call: overhead: {}, num_bytes: {}, dirty_page_cost: {}",
-            canister_id,
-            system_api_overhead,
-            num_bytes,
-            dirty_page_cost,
-        );
-        return Err(process_err(
-            caller,
-            HypervisorError::ContractViolation(
-                "Overflow while calculating charge for a system call".to_string(),
-            ),
-        ));
-=======
 fn charge_for_system_api_call(
     caller: &mut Caller<'_, StoreData>,
     mut overhead: NumInstructions,
@@ -271,7 +228,6 @@
                 overhead, bytes_charge
             )))?
             .into();
->>>>>>> 91d71f05
     }
 
     charge_direct_fee(caller, overhead)
@@ -396,75 +352,31 @@
             .map_err(|e| process_err(&mut caller, e))
     }
 
-<<<<<<< HEAD
-    let mut linker = Linker::new(store.engine());
-
-    let msg_caller_copy_64 = move |log: &ReplicaLogger,
-                                   mut caller: Caller<'_, StoreData<S>>,
-                                   dst: i64,
-                                   offset: i64,
-                                   size: i64| {
-        charge_for_system_api_call(
-            log,
-            canister_id,
-            &mut caller,
-            system_api::complexity_overhead!(MSG_CALLER_COPY, metering_type),
-            size as u64,
-            ExecutionComplexity {
-                cpu: system_api_complexity::cpu::MSG_CALLER_COPY,
-                ..Default::default()
-            },
-            NumInstructions::from(0),
-            stable_memory_dirty_page_limit,
-        )?;
-        with_memory_and_system_api(&mut caller, |system_api, memory| {
-            system_api.ic0_msg_caller_copy_64(dst as u64, offset as u64, size as u64, memory)
-        })?;
-        if feature_flags.write_barrier == FlagStatus::Enabled {
-            mark_writes_on_bytemap(&mut caller, dst as u64 as usize, size as u64 as usize)
-        } else {
-            Ok(())
-        }
-    };
+    let msg_caller_copy_64 =
+        move |mut caller: Caller<'_, StoreData>, dst: u64, offset: u64, size: u64| {
+            charge_for_cpu_and_mem(&mut caller, overhead!(MSG_CALLER_COPY, metering_type), size)?;
+            with_memory_and_system_api(&mut caller, |system_api, memory| {
+                system_api.ic0_msg_caller_copy_64(dst, offset, size, memory)
+            })?;
+            if feature_flags.write_barrier == FlagStatus::Enabled {
+                mark_writes_on_bytemap(&mut caller, dst as usize, size as usize)
+            } else {
+                Ok(())
+            }
+        };
 
     linker
         .func_wrap("ic0", "msg_caller_copy", {
-            let log = log.clone();
-            move |caller: Caller<'_, StoreData<S>>, dst: i32, offset: i32, size: i32| {
-                msg_caller_copy_64(
-                    &log,
-                    caller,
-                    dst as u32 as i64,
-                    offset as u32 as i64,
-                    size as u32 as i64,
-                )
+            move |caller: Caller<'_, StoreData>, dst: u32, offset: u32, size: u32| {
+                msg_caller_copy_64(caller, dst as u64, offset as u64, size as u64)
             }
         })
         .unwrap();
 
     linker
         .func_wrap("ic0", "msg_caller_copy_64", {
-            let log = log.clone();
-            move |caller: Caller<'_, StoreData<S>>, dst: i64, offset: i64, size: i64| {
-                msg_caller_copy_64(&log, caller, dst, offset, size)
-=======
-    linker
-        .func_wrap("ic0", "msg_caller_copy", {
-            move |mut caller: Caller<'_, StoreData>, dst: u32, offset: u32, size: u32| {
-                charge_for_cpu_and_mem(
-                    &mut caller,
-                    overhead!(MSG_CALLER_COPY, metering_type),
-                    size as u64,
-                )?;
-                with_memory_and_system_api(&mut caller, |system_api, memory| {
-                    system_api.ic0_msg_caller_copy(dst, offset, size, memory)
-                })?;
-                if feature_flags.write_barrier == FlagStatus::Enabled {
-                    mark_writes_on_bytemap(&mut caller, dst as usize, size as usize)
-                } else {
-                    Ok(())
-                }
->>>>>>> 91d71f05
+            move |caller: Caller<'_, StoreData>, dst: u64, offset: u64, size: u64| {
+                msg_caller_copy_64(caller, dst, offset, size)
             }
         })
         .unwrap();
@@ -495,71 +407,35 @@
         })
         .unwrap();
 
-    let msg_arg_data_copy_64 = move |log: &ReplicaLogger,
-                                     mut caller: Caller<'_, StoreData<S>>,
-                                     dst: i64,
-                                     offset: i64,
-                                     size: i64| {
-        charge_for_system_api_call(
-            log,
-            canister_id,
-            &mut caller,
-            system_api::complexity_overhead!(MSG_ARG_DATA_COPY, metering_type),
-            size as u64,
-            ExecutionComplexity {
-                cpu: system_api_complexity::cpu::MSG_ARG_DATA_COPY,
-                ..Default::default()
-            },
-            NumInstructions::from(0),
-            stable_memory_dirty_page_limit,
-        )?;
-        with_memory_and_system_api(&mut caller, |system_api, mem| {
-            system_api.ic0_msg_arg_data_copy_64(dst as u64, offset as u64, size as u64, mem)
-        })?;
-        if feature_flags.write_barrier == FlagStatus::Enabled {
-            mark_writes_on_bytemap(&mut caller, dst as u64 as usize, size as u64 as usize)
-        } else {
-            Ok(())
-        }
-    };
+    let msg_arg_data_copy_64 =
+        move |mut caller: Caller<'_, StoreData>, dst: u64, offset: u64, size: u64| {
+            charge_for_cpu_and_mem(
+                &mut caller,
+                overhead!(MSG_ARG_DATA_COPY, metering_type),
+                size,
+            )?;
+            with_memory_and_system_api(&mut caller, |system_api, mem| {
+                system_api.ic0_msg_arg_data_copy_64(dst, offset, size, mem)
+            })?;
+            if feature_flags.write_barrier == FlagStatus::Enabled {
+                mark_writes_on_bytemap(&mut caller, dst as usize, size as usize)
+            } else {
+                Ok(())
+            }
+        };
 
     linker
         .func_wrap("ic0", "msg_arg_data_copy", {
-<<<<<<< HEAD
-            let log = log.clone();
-            move |caller: Caller<'_, StoreData<S>>, dst: i32, offset: i32, size: i32| {
-                msg_arg_data_copy_64(
-                    &log,
-                    caller,
-                    dst as u32 as i64,
-                    offset as u32 as i64,
-                    size as u32 as i64,
-                )
+            move |caller: Caller<'_, StoreData>, dst: u32, offset: u32, size: u32| {
+                msg_arg_data_copy_64(caller, dst as u64, offset as u64, size as u64)
             }
         })
         .unwrap();
 
     linker
         .func_wrap("ic0", "msg_arg_data_copy_64", {
-            let log = log.clone();
-            move |caller: Caller<'_, StoreData<S>>, dst: i64, offset: i64, size: i64| {
-                msg_arg_data_copy_64(&log, caller, dst, offset, size)
-=======
-            move |mut caller: Caller<'_, StoreData>, dst: u32, offset: u32, size: u32| {
-                charge_for_cpu_and_mem(
-                    &mut caller,
-                    overhead!(MSG_ARG_DATA_COPY, metering_type),
-                    size as u64,
-                )?;
-                with_memory_and_system_api(&mut caller, |system_api, mem| {
-                    system_api.ic0_msg_arg_data_copy(dst, offset, size, mem)
-                })?;
-                if feature_flags.write_barrier == FlagStatus::Enabled {
-                    mark_writes_on_bytemap(&mut caller, dst as usize, size as usize)
-                } else {
-                    Ok(())
-                }
->>>>>>> 91d71f05
+            move |caller: Caller<'_, StoreData>, dst: u64, offset: u64, size: u64| {
+                msg_arg_data_copy_64(caller, dst, offset, size)
             }
         })
         .unwrap();
@@ -577,130 +453,71 @@
         })
         .unwrap();
 
-    let msg_method_name_copy_64 = move |log: &ReplicaLogger,
-                                        mut caller: Caller<'_, StoreData<S>>,
-                                        dst: i64,
-                                        offset: i64,
-                                        size: i64| {
-        charge_for_system_api_call(
-            log,
-            canister_id,
+    let msg_method_name_copy_64 =
+        move |mut caller: Caller<'_, StoreData>, dst: u64, offset: u64, size: u64| {
+            charge_for_cpu_and_mem(
+                &mut caller,
+                overhead!(MSG_METHOD_NAME_COPY, metering_type),
+                size,
+            )?;
+            with_memory_and_system_api(&mut caller, |system_api, memory| {
+                system_api.ic0_msg_method_name_copy_64(dst, offset, size, memory)
+            })?;
+            if feature_flags.write_barrier == FlagStatus::Enabled {
+                mark_writes_on_bytemap(&mut caller, dst as usize, size as usize)
+            } else {
+                Ok(())
+            }
+        };
+
+    linker
+        .func_wrap("ic0", "msg_method_name_copy", {
+            move |caller: Caller<'_, StoreData>, dst: u32, offset: u32, size: u32| {
+                msg_method_name_copy_64(caller, dst as u64, offset as u64, size as u64)
+            }
+        })
+        .unwrap();
+
+    linker
+        .func_wrap("ic0", "msg_method_name_copy_64", {
+            move |caller: Caller<'_, StoreData>, dst: u64, offset: u64, size: u64| {
+                msg_method_name_copy_64(caller, dst, offset, size)
+            }
+        })
+        .unwrap();
+
+    linker
+        .func_wrap("ic0", "accept_message", {
+            move |mut caller: Caller<'_, StoreData>| {
+                charge_for_cpu(&mut caller, overhead!(ACCEPT_MESSAGE, metering_type))?;
+                with_system_api(&mut caller, |s| s.ic0_accept_message())
+            }
+        })
+        .unwrap();
+
+    let msg_reply_data_append_64 = move |mut caller: Caller<'_, StoreData>, src: u64, size: u64| {
+        charge_for_cpu_and_mem(
             &mut caller,
-            system_api::complexity_overhead!(MSG_METHOD_NAME_COPY, metering_type),
-            size as u64,
-            ExecutionComplexity {
-                cpu: system_api_complexity::cpu::MSG_METHOD_NAME_COPY,
-                ..Default::default()
-            },
-            NumInstructions::from(0),
-            stable_memory_dirty_page_limit,
+            overhead!(MSG_REPLY_DATA_APPEND, metering_type),
+            INSTRUCTIONS_PER_BYTE_CONVERSION_FACTOR as u64 * size,
         )?;
         with_memory_and_system_api(&mut caller, |system_api, memory| {
-            system_api.ic0_msg_method_name_copy_64(dst as u64, offset as u64, size as u64, memory)
-        })?;
-        if feature_flags.write_barrier == FlagStatus::Enabled {
-            mark_writes_on_bytemap(&mut caller, dst as u64 as usize, size as u64 as usize)
-        } else {
-            Ok(())
-        }
+            system_api.ic0_msg_reply_data_append_64(src, size, memory)
+        })
     };
 
     linker
-        .func_wrap("ic0", "msg_method_name_copy", {
-<<<<<<< HEAD
-            let log = log.clone();
-            move |caller: Caller<'_, StoreData<S>>, dst: i32, offset: i32, size: i32| {
-                msg_method_name_copy_64(
-                    &log,
-                    caller,
-                    dst as u32 as i64,
-                    offset as u32 as i64,
-                    size as u32 as i64,
-                )
-            }
-        })
-        .unwrap();
-
-    linker
-        .func_wrap("ic0", "msg_method_name_copy_64", {
-            let log = log.clone();
-            move |caller: Caller<'_, StoreData<S>>, dst: i64, offset: i64, size: i64| {
-                msg_method_name_copy_64(&log, caller, dst, offset, size)
-=======
-            move |mut caller: Caller<'_, StoreData>, dst: u32, offset: u32, size: u32| {
-                charge_for_cpu_and_mem(
-                    &mut caller,
-                    overhead!(MSG_METHOD_NAME_COPY, metering_type),
-                    size as u64,
-                )?;
-                with_memory_and_system_api(&mut caller, |system_api, memory| {
-                    system_api.ic0_msg_method_name_copy(dst, offset, size, memory)
-                })?;
-                if feature_flags.write_barrier == FlagStatus::Enabled {
-                    mark_writes_on_bytemap(&mut caller, dst as usize, size as usize)
-                } else {
-                    Ok(())
-                }
->>>>>>> 91d71f05
-            }
-        })
-        .unwrap();
-
-    linker
-        .func_wrap("ic0", "accept_message", {
-            move |mut caller: Caller<'_, StoreData>| {
-                charge_for_cpu(&mut caller, overhead!(ACCEPT_MESSAGE, metering_type))?;
-                with_system_api(&mut caller, |s| s.ic0_accept_message())
-            }
-        })
-        .unwrap();
-
-    let msg_reply_data_append_64 =
-        move |log: &ReplicaLogger, mut caller: Caller<'_, StoreData<S>>, src: i64, size: i64| {
-            charge_for_system_api_call(
-                log,
-                canister_id,
-                &mut caller,
-                system_api::complexity_overhead!(MSG_REPLY_DATA_APPEND, metering_type),
-                size as u64,
-                ExecutionComplexity {
-                    cpu: system_api_complexity::cpu::MSG_REPLY_DATA_APPEND,
-                    ..Default::default()
-                },
-                NumInstructions::from(0),
-                stable_memory_dirty_page_limit,
-            )?;
-            with_memory_and_system_api(&mut caller, |system_api, memory| {
-                system_api.ic0_msg_reply_data_append_64(src as u64, size as u64, memory)
-            })
-        };
-
-    linker
         .func_wrap("ic0", "msg_reply_data_append", {
-<<<<<<< HEAD
-            let log = log.clone();
-            move |caller: Caller<'_, StoreData<S>>, src: i32, size: i32| {
-                msg_reply_data_append_64(&log, caller, src as u32 as i64, size as u32 as i64)
+            move |caller: Caller<'_, StoreData>, src: u32, size: u32| {
+                msg_reply_data_append_64(caller, src as u64, size as u64)
             }
         })
         .unwrap();
 
     linker
         .func_wrap("ic0", "msg_reply_data_append_64", {
-            let log = log.clone();
-            move |caller: Caller<'_, StoreData<S>>, src: i64, size: i64| {
-                msg_reply_data_append_64(&log, caller, src, size)
-=======
-            move |mut caller: Caller<'_, StoreData>, src: u32, size: u32| {
-                charge_for_cpu_and_mem(
-                    &mut caller,
-                    overhead!(MSG_REPLY_DATA_APPEND, metering_type),
-                    (INSTRUCTIONS_PER_BYTE_CONVERSION_FACTOR * size) as u64,
-                )?;
-                with_memory_and_system_api(&mut caller, |system_api, memory| {
-                    system_api.ic0_msg_reply_data_append(src, size, memory)
-                })
->>>>>>> 91d71f05
+            move |caller: Caller<'_, StoreData>, src: u64, size: u64| {
+                msg_reply_data_append_64(caller, src, size)
             }
         })
         .unwrap();
@@ -723,52 +540,29 @@
         })
         .unwrap();
 
-    let msg_reject_64 =
-        move |log: &ReplicaLogger, mut caller: Caller<'_, StoreData<S>>, src: i64, size: i64| {
-            charge_for_system_api_call(
-                log,
-                canister_id,
-                &mut caller,
-                system_api::complexity_overhead!(MSG_REJECT, metering_type),
-                size as u64,
-                ExecutionComplexity {
-                    cpu: system_api_complexity::cpu::MSG_REJECT,
-                    ..Default::default()
-                },
-                NumInstructions::from(0),
-                stable_memory_dirty_page_limit,
-            )?;
-            with_memory_and_system_api(&mut caller, |system_api, memory| {
-                system_api.ic0_msg_reject_64(src as u64, size as u64, memory)
-            })
-        };
+    let msg_reject_64 = move |mut caller: Caller<'_, StoreData>, src: u64, size: u64| {
+        charge_for_cpu_and_mem(
+            &mut caller,
+            overhead!(MSG_REJECT, metering_type),
+            INSTRUCTIONS_PER_BYTE_CONVERSION_FACTOR as u64 * size,
+        )?;
+        with_memory_and_system_api(&mut caller, |system_api, memory| {
+            system_api.ic0_msg_reject_64(src, size, memory)
+        })
+    };
 
     linker
         .func_wrap("ic0", "msg_reject", {
-<<<<<<< HEAD
-            let log = log.clone();
-            move |caller: Caller<'_, StoreData<S>>, src: i32, size: i32| {
-                msg_reject_64(&log, caller, src as u32 as i64, size as u32 as i64)
+            move |caller: Caller<'_, StoreData>, src: u32, size: u32| {
+                msg_reject_64(caller, src as u64, size as u64)
             }
         })
         .unwrap();
 
     linker
         .func_wrap("ic0", "msg_reject_64", {
-            let log = log.clone();
-            move |caller: Caller<'_, StoreData<S>>, src: i64, size: i64| {
-                msg_reject_64(&log, caller, src, size)
-=======
-            move |mut caller: Caller<'_, StoreData>, src: u32, size: u32| {
-                charge_for_cpu_and_mem(
-                    &mut caller,
-                    overhead!(MSG_REJECT, metering_type),
-                    (INSTRUCTIONS_PER_BYTE_CONVERSION_FACTOR * size) as u64,
-                )?;
-                with_memory_and_system_api(&mut caller, |system_api, memory| {
-                    system_api.ic0_msg_reject(src, size, memory)
-                })
->>>>>>> 91d71f05
+            move |caller: Caller<'_, StoreData>, src: u64, size: u64| {
+                msg_reject_64(caller, src, size)
             }
         })
         .unwrap();
@@ -786,71 +580,35 @@
         })
         .unwrap();
 
-    let msg_reject_msg_copy_64 = move |log: &ReplicaLogger,
-                                       mut caller: Caller<'_, StoreData<S>>,
-                                       dst: i64,
-                                       offset: i64,
-                                       size: i64| {
-        charge_for_system_api_call(
-            log,
-            canister_id,
-            &mut caller,
-            system_api::complexity_overhead!(MSG_REJECT_MSG_COPY, metering_type),
-            size as u64,
-            ExecutionComplexity {
-                cpu: system_api_complexity::cpu::MSG_REJECT_MSG_COPY,
-                ..Default::default()
-            },
-            NumInstructions::from(0),
-            stable_memory_dirty_page_limit,
-        )?;
-        with_memory_and_system_api(&mut caller, |system_api, memory| {
-            system_api.ic0_msg_reject_msg_copy_64(dst as u64, offset as u64, size as u64, memory)
-        })?;
-        if feature_flags.write_barrier == FlagStatus::Enabled {
-            mark_writes_on_bytemap(&mut caller, dst as u64 as usize, size as u64 as usize)
-        } else {
-            Ok(())
-        }
-    };
+    let msg_reject_msg_copy_64 =
+        move |mut caller: Caller<'_, StoreData>, dst: u64, offset: u64, size: u64| {
+            charge_for_cpu_and_mem(
+                &mut caller,
+                overhead!(MSG_REJECT_MSG_COPY, metering_type),
+                size,
+            )?;
+            with_memory_and_system_api(&mut caller, |system_api, memory| {
+                system_api.ic0_msg_reject_msg_copy_64(dst, offset, size, memory)
+            })?;
+            if feature_flags.write_barrier == FlagStatus::Enabled {
+                mark_writes_on_bytemap(&mut caller, dst as usize, size as usize)
+            } else {
+                Ok(())
+            }
+        };
 
     linker
         .func_wrap("ic0", "msg_reject_msg_copy", {
-<<<<<<< HEAD
-            let log = log.clone();
-            move |caller: Caller<'_, StoreData<S>>, dst: i32, offset: i32, size: i32| {
-                msg_reject_msg_copy_64(
-                    &log,
-                    caller,
-                    dst as u32 as i64,
-                    offset as u32 as i64,
-                    size as u32 as i64,
-                )
+            move |caller: Caller<'_, StoreData>, dst: u32, offset: u32, size: u32| {
+                msg_reject_msg_copy_64(caller, dst as u64, offset as u64, size as u64)
             }
         })
         .unwrap();
 
     linker
         .func_wrap("ic0", "msg_reject_msg_copy_64", {
-            let log = log.clone();
-            move |caller: Caller<'_, StoreData<S>>, dst: i64, offset: i64, size: i64| {
-                msg_reject_msg_copy_64(&log, caller, dst, offset, size)
-=======
-            move |mut caller: Caller<'_, StoreData>, dst: u32, offset: u32, size: u32| {
-                charge_for_cpu_and_mem(
-                    &mut caller,
-                    overhead!(MSG_REJECT_MSG_COPY, metering_type),
-                    size as u64,
-                )?;
-                with_memory_and_system_api(&mut caller, |system_api, memory| {
-                    system_api.ic0_msg_reject_msg_copy(dst, offset, size, memory)
-                })?;
-                if feature_flags.write_barrier == FlagStatus::Enabled {
-                    mark_writes_on_bytemap(&mut caller, dst as usize, size as usize)
-                } else {
-                    Ok(())
-                }
->>>>>>> 91d71f05
+            move |caller: Caller<'_, StoreData>, dst: u64, offset: u64, size: u64| {
+                msg_reject_msg_copy_64(caller, dst, offset, size)
             }
         })
         .unwrap();
@@ -868,94 +626,43 @@
         })
         .unwrap();
 
-    let canister_self_copy_64 = move |log: &ReplicaLogger,
-                                      mut caller: Caller<'_, StoreData<S>>,
-                                      dst: i64,
-                                      offset: i64,
-                                      size: i64| {
-        charge_for_system_api_call(
-            log,
-            canister_id,
-            &mut caller,
-            system_api::complexity_overhead!(CANISTER_SELF_COPY, metering_type),
-            size as u64,
-            ExecutionComplexity {
-                cpu: system_api_complexity::cpu::CANISTER_SELF_COPY,
-                ..Default::default()
-            },
-            NumInstructions::from(0),
-            stable_memory_dirty_page_limit,
-        )?;
-        with_memory_and_system_api(&mut caller, |system_api, memory| {
-            system_api.ic0_canister_self_copy_64(dst as u64, offset as u64, size as u64, memory)
-        })?;
-        if feature_flags.write_barrier == FlagStatus::Enabled {
-            mark_writes_on_bytemap(&mut caller, dst as u64 as usize, size as u64 as usize)
-        } else {
-            Ok(())
-        }
-    };
+    let canister_self_copy_64 =
+        move |mut caller: Caller<'_, StoreData>, dst: u64, offset: u64, size: u64| {
+            charge_for_cpu_and_mem(
+                &mut caller,
+                overhead!(CANISTER_SELF_COPY, metering_type),
+                size,
+            )?;
+            with_memory_and_system_api(&mut caller, |system_api, memory| {
+                system_api.ic0_canister_self_copy_64(dst, offset, size, memory)
+            })?;
+            if feature_flags.write_barrier == FlagStatus::Enabled {
+                mark_writes_on_bytemap(&mut caller, dst as usize, size as usize)
+            } else {
+                Ok(())
+            }
+        };
 
     linker
         .func_wrap("ic0", "canister_self_copy", {
-<<<<<<< HEAD
-            let log = log.clone();
-            move |caller: Caller<'_, StoreData<S>>, dst: i32, offset: i32, size: i32| {
-                canister_self_copy_64(
-                    &log,
-                    caller,
-                    dst as u32 as i64,
-                    offset as u32 as i64,
-                    size as u32 as i64,
-                )
-=======
-            move |mut caller: Caller<'_, StoreData>, dst: u32, offset: u32, size: u32| {
-                charge_for_cpu_and_mem(
-                    &mut caller,
-                    overhead!(CANISTER_SELF_COPY, metering_type),
-                    size as u64,
-                )?;
-                with_memory_and_system_api(&mut caller, |system_api, memory| {
-                    system_api.ic0_canister_self_copy(dst, offset, size, memory)
-                })?;
-                if feature_flags.write_barrier == FlagStatus::Enabled {
-                    mark_writes_on_bytemap(&mut caller, dst as usize, size as usize)
-                } else {
-                    Ok(())
-                }
->>>>>>> 91d71f05
+            move |caller: Caller<'_, StoreData>, dst: u32, offset: u32, size: u32| {
+                canister_self_copy_64(caller, dst as u64, offset as u64, size as u64)
             }
         })
         .unwrap();
 
     linker
         .func_wrap("ic0", "canister_self_copy_64", {
-            let log = log.clone();
-            move |caller: Caller<'_, StoreData<S>>, dst: i64, offset: i64, size: i64| {
-                canister_self_copy_64(&log, caller, dst, offset, size)
-            }
-        })
-        .unwrap();
-
-    let debug_print_64 = move |log: &ReplicaLogger,
-                               mut caller: Caller<'_, StoreData<S>>,
-                               offset: i64,
-                               length: i64| {
-        charge_for_system_api_call(
-            log,
-            canister_id,
-            &mut caller,
-            system_api::complexity_overhead!(DEBUG_PRINT, metering_type),
-            length as u64,
-            ExecutionComplexity {
-                cpu: system_api_complexity::cpu::DEBUG_PRINT,
-                ..Default::default()
-            },
-            NumInstructions::from(0),
-            stable_memory_dirty_page_limit,
-        )?;
+            move |caller: Caller<'_, StoreData>, dst: u64, offset: u64, size: u64| {
+                canister_self_copy_64(caller, dst, offset, size)
+            }
+        })
+        .unwrap();
+
+    let debug_print_64 = move |mut caller: Caller<'_, StoreData>, offset: u64, length: u64| {
+        charge_for_cpu_and_mem(&mut caller, overhead!(DEBUG_PRINT, metering_type), length)?;
         match (
-            caller.data().system_api.subnet_type(),
+            caller.data().system_api.as_ref().unwrap().subnet_type(),
             feature_flags.rate_limiting_of_debug_prints,
         ) {
             // Debug print is a no-op on non-system subnets with rate limiting.
@@ -965,7 +672,7 @@
             // debug print produces output.
             (_, FlagStatus::Disabled) | (SubnetType::System, FlagStatus::Enabled) => {
                 with_memory_and_system_api(&mut caller, |system_api, memory| {
-                    system_api.ic0_debug_print_64(offset as u64, length as u64, memory)
+                    system_api.ic0_debug_print_64(offset, length, memory)
                 })
             }
         }
@@ -973,121 +680,68 @@
 
     linker
         .func_wrap("ic0", "debug_print", {
-<<<<<<< HEAD
-            let log = log.clone();
-            move |caller: Caller<'_, StoreData<S>>, offset: i32, length: i32| {
-                debug_print_64(&log, caller, offset as u32 as i64, length as u32 as i64)
-=======
-            move |mut caller: Caller<'_, StoreData>, offset: u32, length: u32| {
-                charge_for_cpu_and_mem(
-                    &mut caller,
-                    overhead!(DEBUG_PRINT, metering_type),
-                    length as u64,
-                )?;
-                match (
-                    caller.data().system_api.as_ref().unwrap().subnet_type(),
-                    feature_flags.rate_limiting_of_debug_prints,
-                ) {
-                    // Debug print is a no-op on non-system subnets with rate limiting.
-                    (SubnetType::Application, FlagStatus::Enabled) => Ok(()),
-                    (SubnetType::VerifiedApplication, FlagStatus::Enabled) => Ok(()),
-                    // If rate limiting is disabled or the subnet is a system subnet, then
-                    // debug print produces output.
-                    (_, FlagStatus::Disabled) | (SubnetType::System, FlagStatus::Enabled) => {
-                        with_memory_and_system_api(&mut caller, |system_api, memory| {
-                            system_api.ic0_debug_print(offset, length, memory)
-                        })
-                    }
-                }
->>>>>>> 91d71f05
+            move |caller: Caller<'_, StoreData>, offset: u32, length: u32| {
+                debug_print_64(caller, offset as u64, length as u64)
             }
         })
         .unwrap();
 
     linker
         .func_wrap("ic0", "debug_print_64", {
-            let log = log.clone();
-            move |caller: Caller<'_, StoreData<S>>, offset: i64, length: i64| {
-                debug_print_64(&log, caller, offset, length)
-            }
-        })
-        .unwrap();
-
-    let trap_64 = move |log: &ReplicaLogger,
-                        mut caller: Caller<'_, StoreData<S>>,
-                        offset: i64,
-                        length: i64|
-          -> Result<(), _> {
-        charge_for_system_api_call(
-            &log,
-            canister_id,
+            move |caller: Caller<'_, StoreData>, offset: u64, length: u64| {
+                debug_print_64(caller, offset, length)
+            }
+        })
+        .unwrap();
+
+    let trap_64 =
+        move |mut caller: Caller<'_, StoreData>, offset: u64, length: u64| -> Result<(), _> {
+            charge_for_cpu_and_mem(&mut caller, overhead!(TRAP, metering_type), length)?;
+            with_memory_and_system_api(&mut caller, |system_api, memory| {
+                system_api.ic0_trap_64(offset, length, memory)
+            })
+        };
+
+    linker
+        .func_wrap("ic0", "trap", {
+            move |caller: Caller<'_, StoreData>, offset: u32, length: u32| -> Result<(), _> {
+                trap_64(caller, offset as u64, length as u64)
+            }
+        })
+        .unwrap();
+
+    linker
+        .func_wrap("ic0", "trap_64", {
+            move |caller: Caller<'_, StoreData>, offset: u64, length: u64| -> Result<(), _> {
+                trap_64(caller, offset, length)
+            }
+        })
+        .unwrap();
+
+    let call_new_64 = move |mut caller: Caller<'_, StoreData>,
+                            callee_src: u64,
+                            callee_size: u64,
+                            name_src: u64,
+                            name_len: u64,
+                            reply_fun: u32,
+                            reply_env: u32,
+                            reject_fun: u32,
+                            reject_env: u32| {
+        charge_for_cpu_and_mem(
             &mut caller,
-            system_api::complexity_overhead!(TRAP, metering_type),
-            length as u64,
-            ExecutionComplexity {
-                cpu: system_api_complexity::cpu::TRAP,
-                ..Default::default()
-            },
-            NumInstructions::from(0),
-            stable_memory_dirty_page_limit,
-        )?;
-        with_memory_and_system_api(&mut caller, |system_api, memory| {
-            system_api.ic0_trap_64(offset as u64, length as u64, memory)
-        })
-    };
-
-    linker
-        .func_wrap("ic0", "trap", {
-<<<<<<< HEAD
-            let log = log.clone();
-            move |caller: Caller<'_, StoreData<S>>, offset: i32, length: i32| -> Result<(), _> {
-                trap_64(&log, caller, offset as u32 as i64, length as u32 as i64)
-            }
-        })
-        .unwrap();
-
-    linker
-        .func_wrap("ic0", "trap_64", {
-            let log = log.clone();
-            move |caller: Caller<'_, StoreData<S>>, offset: i64, length: i64| -> Result<(), _> {
-                trap_64(&log, caller, offset, length)
-            }
-        })
-        .unwrap();
-
-    let call_new_64 = move |log: &ReplicaLogger,
-                            mut caller: Caller<'_, StoreData<S>>,
-                            callee_src: i64,
-                            callee_size: i64,
-                            name_src: i64,
-                            name_len: i64,
-                            reply_fun: i32,
-                            reply_env: i32,
-                            reject_fun: i32,
-                            reject_env: i32| {
-        charge_for_system_api_call(
-            log,
-            canister_id,
-            &mut caller,
-            system_api::complexity_overhead!(CALL_NEW, metering_type),
-            (callee_size as u64).saturating_add(name_len as u64),
-            ExecutionComplexity {
-                cpu: system_api_complexity::cpu::CALL_NEW,
-                ..Default::default()
-            },
-            NumInstructions::from(0),
-            stable_memory_dirty_page_limit,
+            overhead!(CALL_NEW, metering_type),
+            callee_size + name_len,
         )?;
         with_memory_and_system_api(&mut caller, |system_api, memory| {
             system_api.ic0_call_new_64(
-                callee_src as u64,
-                callee_size as u64,
-                name_src as u64,
-                name_len as u64,
-                reply_fun as u32,
-                reply_env as u32,
-                reject_fun as u32,
-                reject_env as u32,
+                callee_src,
+                callee_size,
+                name_src,
+                name_len,
+                reply_fun,
+                reply_env,
+                reject_fun,
+                reject_env,
                 memory,
             )
         })
@@ -1095,54 +749,42 @@
 
     linker
         .func_wrap("ic0", "call_new", {
-            let log = log.clone();
-            move |caller: Caller<'_, StoreData<S>>,
-                  callee_src: i32,
-                  callee_size: i32,
-                  name_src: i32,
-                  name_len: i32,
-                  reply_fun: i32,
-                  reply_env: i32,
-                  reject_fun: i32,
-                  reject_env: i32| {
+            move |caller: Caller<'_, StoreData>,
+                  callee_src: u32,
+                  callee_size: u32,
+                  name_src: u32,
+                  name_len: u32,
+                  reply_fun: u32,
+                  reply_env: u32,
+                  reject_fun: u32,
+                  reject_env: u32| {
                 call_new_64(
-                    &log,
                     caller,
-                    callee_src as u32 as i64,
-                    callee_size as u32 as i64,
-                    name_src as u32 as i64,
-                    name_len as u32 as i64,
+                    callee_src as u64,
+                    callee_size as u64,
+                    name_src as u64,
+                    name_len as u64,
                     reply_fun,
                     reply_env,
                     reject_fun,
                     reject_env,
                 )
-=======
-            move |mut caller: Caller<'_, StoreData>, offset: u32, length: u32| -> Result<(), _> {
-                charge_for_cpu_and_mem(&mut caller, overhead!(TRAP, metering_type), length as u64)?;
-                with_memory_and_system_api(&mut caller, |system_api, memory| {
-                    system_api.ic0_trap(offset, length, memory)
-                })
->>>>>>> 91d71f05
-            }
-        })
-        .unwrap();
-
-    linker
-<<<<<<< HEAD
+            }
+        })
+        .unwrap();
+
+    linker
         .func_wrap("ic0", "call_new_64", {
-            let log = log.clone();
-            move |caller: Caller<'_, StoreData<S>>,
-                  callee_src: i64,
-                  callee_size: i64,
-                  name_src: i64,
-                  name_len: i64,
-                  reply_fun: i32,
-                  reply_env: i32,
-                  reject_fun: i32,
-                  reject_env: i32| {
+            move |caller: Caller<'_, StoreData>,
+                  callee_src: u64,
+                  callee_size: u64,
+                  name_src: u64,
+                  name_len: u64,
+                  reply_fun: u32,
+                  reply_env: u32,
+                  reject_fun: u32,
+                  reject_env: u32| {
                 call_new_64(
-                    &log,
                     caller,
                     callee_src,
                     callee_size,
@@ -1153,86 +795,33 @@
                     reject_fun,
                     reject_env,
                 )
-=======
-        .func_wrap("ic0", "call_new", {
-            move |mut caller: Caller<'_, StoreData>,
-                  callee_src: u32,
-                  callee_size: u32,
-                  name_src: u32,
-                  name_len: u32,
-                  reply_fun: u32,
-                  reply_env: u32,
-                  reject_fun: u32,
-                  reject_env: u32| {
-                charge_for_cpu_and_mem(
-                    &mut caller,
-                    overhead!(CALL_NEW, metering_type),
-                    (callee_size as u64) + (name_len as u64),
-                )?;
-                with_memory_and_system_api(&mut caller, |system_api, memory| {
-                    system_api.ic0_call_new(
-                        callee_src,
-                        callee_size,
-                        name_src,
-                        name_len,
-                        reply_fun,
-                        reply_env,
-                        reject_fun,
-                        reject_env,
-                        memory,
-                    )
-                })
->>>>>>> 91d71f05
-            }
-        })
-        .unwrap();
-
-    let data_append_64 =
-        move |log: &ReplicaLogger, mut caller: Caller<'_, StoreData<S>>, src: i64, size: i64| {
-            charge_for_system_api_call(
-                log,
-                canister_id,
-                &mut caller,
-                system_api::complexity_overhead!(CALL_DATA_APPEND, metering_type),
-                size as u64,
-                ExecutionComplexity {
-                    cpu: system_api_complexity::cpu::CALL_DATA_APPEND,
-                    ..Default::default()
-                },
-                NumInstructions::from(0),
-                stable_memory_dirty_page_limit,
-            )?;
-            with_memory_and_system_api(&mut caller, |system_api, memory| {
-                system_api.ic0_call_data_append_64(src as u64, size as u64, memory)
-            })
-        };
+            }
+        })
+        .unwrap();
+
+    let data_append_64 = move |mut caller: Caller<'_, StoreData>, src: u64, size: u64| {
+        charge_for_cpu_and_mem(
+            &mut caller,
+            overhead!(CALL_DATA_APPEND, metering_type),
+            INSTRUCTIONS_PER_BYTE_CONVERSION_FACTOR as u64 * size,
+        )?;
+        with_memory_and_system_api(&mut caller, |system_api, memory| {
+            system_api.ic0_call_data_append_64(src, size, memory)
+        })
+    };
 
     linker
         .func_wrap("ic0", "call_data_append", {
-<<<<<<< HEAD
-            let log = log.clone();
-            move |caller: Caller<'_, StoreData<S>>, src: i32, size: i32| {
-                data_append_64(&log, caller, src as u32 as i64, size as u32 as i64)
+            move |caller: Caller<'_, StoreData>, src: u32, size: u32| {
+                data_append_64(caller, src as u64, size as u64)
             }
         })
         .unwrap();
 
     linker
         .func_wrap("ic0", "call_data_append_64", {
-            let log = log.clone();
-            move |caller: Caller<'_, StoreData<S>>, src: i64, size: i64| {
-                data_append_64(&log, caller, src, size)
-=======
-            move |mut caller: Caller<'_, StoreData>, src: u32, size: u32| {
-                charge_for_cpu_and_mem(
-                    &mut caller,
-                    overhead!(CALL_DATA_APPEND, metering_type),
-                    (INSTRUCTIONS_PER_BYTE_CONVERSION_FACTOR * size) as u64,
-                )?;
-                with_memory_and_system_api(&mut caller, |system_api, memory| {
-                    system_api.ic0_call_data_append(src, size, memory)
-                })
->>>>>>> 91d71f05
+            move |caller: Caller<'_, StoreData>, src: u64, size: u64| {
+                data_append_64(caller, src, size)
             }
         })
         .unwrap();
@@ -1301,19 +890,8 @@
             move |mut caller: Caller<'_, StoreData>, dst: u32, offset: u32, size: u32| {
                 charge_for_cpu_and_mem(
                     &mut caller,
-<<<<<<< HEAD
-                    system_api::complexity_overhead!(STABLE_READ, metering_type),
-                    size as u32 as u64,
-                    ExecutionComplexity {
-                        cpu: system_api_complexity::cpu::STABLE_READ,
-                        ..Default::default()
-                    },
-                    NumInstructions::from(0),
-                    stable_memory_dirty_page_limit,
-=======
                     overhead!(STABLE_READ, metering_type),
                     size as u64,
->>>>>>> 91d71f05
                 )?;
                 with_memory_and_system_api(&mut caller, |system_api, memory| {
                     system_api.ic0_stable_read(dst, offset, size, memory)
@@ -1332,19 +910,9 @@
             move |mut caller: Caller<'_, StoreData>, offset: u32, src: u32, size: u32| {
                 charge_for_stable_write(
                     &mut caller,
-<<<<<<< HEAD
-                    system_api::complexity_overhead!(STABLE_WRITE, metering_type),
-                    size as u32 as u64,
-                    ExecutionComplexity {
-                        cpu: system_api_complexity::cpu::STABLE_WRITE,
-                        stable_dirty_pages,
-                    },
-                    dirty_page_cost,
-=======
                     overhead!(STABLE_WRITE, metering_type),
                     offset as u64,
                     size as u64,
->>>>>>> 91d71f05
                     stable_memory_dirty_page_limit,
                 )
                 .map_err(|e| process_err(&mut caller, e))?;
@@ -1393,35 +961,13 @@
 
     linker
         .func_wrap("ic0", "stable64_read", {
-<<<<<<< HEAD
-            let log = log.clone();
-            move |mut caller: Caller<'_, StoreData<S>>, dst: i64, offset: i64, size: i64| {
-                charge_for_system_api_call(
-                    &log,
-                    canister_id,
-                    &mut caller,
-                    system_api::complexity_overhead!(STABLE64_READ, metering_type),
-                    size as u64,
-                    ExecutionComplexity {
-                        cpu: system_api_complexity::cpu::STABLE64_READ,
-                        ..Default::default()
-                    },
-                    NumInstructions::from(0),
-                    stable_memory_dirty_page_limit,
-                )?;
-=======
             move |mut caller: Caller<'_, StoreData>, dst: u64, offset: u64, size: u64| {
                 charge_for_cpu_and_mem(&mut caller, overhead!(STABLE64_READ, metering_type), size)?;
->>>>>>> 91d71f05
                 with_memory_and_system_api(&mut caller, |system_api, memory| {
                     system_api.ic0_stable64_read(dst, offset, size, memory)
                 })?;
                 if feature_flags.write_barrier == FlagStatus::Enabled {
-<<<<<<< HEAD
-                    mark_writes_on_bytemap(&mut caller, dst as u64 as usize, size as u64 as usize)
-=======
                     mark_writes_on_bytemap(&mut caller, dst as usize, size as usize)
->>>>>>> 91d71f05
                 } else {
                     Ok(())
                 }
@@ -1434,19 +980,9 @@
             move |mut caller: Caller<'_, StoreData>, offset: u64, src: u64, size: u64| {
                 charge_for_stable_write(
                     &mut caller,
-<<<<<<< HEAD
-                    system_api::complexity_overhead!(STABLE64_WRITE, metering_type),
-                    size as u64,
-                    ExecutionComplexity {
-                        cpu: system_api_complexity::cpu::STABLE64_WRITE,
-                        stable_dirty_pages,
-                    },
-                    dirty_page_cost,
-=======
                     overhead!(STABLE64_WRITE, metering_type),
                     offset,
                     size,
->>>>>>> 91d71f05
                     stable_memory_dirty_page_limit,
                 )
                 .map_err(|e| process_err(&mut caller, e))?;
@@ -1514,242 +1050,13 @@
         })
         .unwrap();
 
-    let canister_cycle_balance128_64 =
-        move |log: &ReplicaLogger, mut caller: Caller<'_, StoreData<S>>, dst: u64| {
-            charge_for_system_api_call(
-                log,
-                canister_id,
-                &mut caller,
-                system_api::complexity_overhead!(CANISTER_CYCLE_BALANCE128, metering_type),
-                0,
-                ExecutionComplexity {
-                    cpu: system_api_complexity::cpu::CANISTER_CYCLE_BALANCE128,
-                    ..Default::default()
-                },
-                NumInstructions::from(0),
-                stable_memory_dirty_page_limit,
-            )?;
-            with_memory_and_system_api(&mut caller, |system_api, memory| {
-                system_api.ic0_canister_cycle_balance128_64(dst, memory)
-            })?;
-            if feature_flags.write_barrier == FlagStatus::Enabled {
-                mark_writes_on_bytemap(&mut caller, dst as usize, 16)
-            } else {
-                Ok(())
-            }
-        };
-
-    linker
-        .func_wrap("ic0", "canister_cycle_balance128", {
-<<<<<<< HEAD
-            let log = log.clone();
-            move |caller: Caller<'_, StoreData<S>>, dst: u32| {
-                canister_cycle_balance128_64(&log, caller, dst as u64)
-            }
-        })
-        .unwrap();
-
-    linker
-        .func_wrap("ic0", "canister_cycle_balance128_64", {
-            let log = log.clone();
-            move |caller: Caller<'_, StoreData<S>>, dst: u64| {
-                canister_cycle_balance128_64(&log, caller, dst)
-=======
-            move |mut caller: Caller<'_, StoreData>, dst: u32| {
-                charge_for_cpu(
-                    &mut caller,
-                    overhead!(CANISTER_CYCLE_BALANCE128, metering_type),
-                )?;
-                with_memory_and_system_api(&mut caller, |s, memory| {
-                    s.ic0_canister_cycle_balance128(dst, memory)
-                })?;
-                if feature_flags.write_barrier == FlagStatus::Enabled {
-                    mark_writes_on_bytemap(&mut caller, dst as usize, 16)
-                } else {
-                    Ok(())
-                }
->>>>>>> 91d71f05
-            }
-        })
-        .unwrap();
-
-    linker
-        .func_wrap("ic0", "msg_cycles_available", {
-            move |mut caller: Caller<'_, StoreData>| {
-                charge_for_cpu(&mut caller, overhead!(MSG_CYCLES_AVAILABLE, metering_type))?;
-                with_system_api(&mut caller, |s| s.ic0_msg_cycles_available()).and_then(|s| {
-                    i64::try_from(s).map_err(|e| {
-                        anyhow::Error::msg(format!("ic0_msg_cycles_available failed: {}", e))
-                    })
-                })
-            }
-        })
-        .unwrap();
-
-    let msg_cycles_available128_64 =
-        move |log: &ReplicaLogger, mut caller: Caller<'_, StoreData<S>>, dst: u64| {
-            charge_for_system_api_call(
-                log,
-                canister_id,
-                &mut caller,
-                system_api::complexity_overhead!(MSG_CYCLES_AVAILABLE128, metering_type),
-                0,
-                ExecutionComplexity {
-                    cpu: system_api_complexity::cpu::MSG_CYCLES_AVAILABLE128,
-                    ..Default::default()
-                },
-                NumInstructions::from(0),
-                stable_memory_dirty_page_limit,
-            )?;
-            with_memory_and_system_api(&mut caller, |system_api, memory| {
-                system_api.ic0_msg_cycles_available128_64(dst, memory)
-            })?;
-            if feature_flags.write_barrier == FlagStatus::Enabled {
-                mark_writes_on_bytemap(&mut caller, dst as usize, 16)
-            } else {
-                Ok(())
-            }
-        };
-
-    linker
-        .func_wrap("ic0", "msg_cycles_available128", {
-<<<<<<< HEAD
-            let log = log.clone();
-            move |caller: Caller<'_, StoreData<S>>, dst: u32| {
-                msg_cycles_available128_64(&log, caller, dst as u64)
-            }
-        })
-        .unwrap();
-
-    linker
-        .func_wrap("ic0", "msg_cycles_available128_64", {
-            let log = log.clone();
-            move |caller: Caller<'_, StoreData<S>>, dst: u64| {
-                msg_cycles_available128_64(&log, caller, dst)
-=======
-            move |mut caller: Caller<'_, StoreData>, dst: u32| {
-                charge_for_cpu(
-                    &mut caller,
-                    overhead!(MSG_CYCLES_AVAILABLE128, metering_type),
-                )?;
-                with_memory_and_system_api(&mut caller, |system_api, memory| {
-                    system_api.ic0_msg_cycles_available128(dst, memory)
-                })?;
-                if feature_flags.write_barrier == FlagStatus::Enabled {
-                    mark_writes_on_bytemap(&mut caller, dst as usize, 16)
-                } else {
-                    Ok(())
-                }
->>>>>>> 91d71f05
-            }
-        })
-        .unwrap();
-
-    linker
-        .func_wrap("ic0", "msg_cycles_refunded", {
-            move |mut caller: Caller<'_, StoreData>| {
-                charge_for_cpu(&mut caller, overhead!(MSG_CYCLES_REFUNDED, metering_type))?;
-                with_system_api(&mut caller, |s| s.ic0_msg_cycles_refunded()).and_then(|s| {
-                    i64::try_from(s).map_err(|e| {
-                        anyhow::Error::msg(format!("ic0_msg_cycles_refunded failed: {}", e))
-                    })
-                })
-            }
-        })
-        .unwrap();
-
-    let msg_cycles_refunded128_64 =
-        move |log: &ReplicaLogger, mut caller: Caller<'_, StoreData<S>>, dst: u64| {
-            charge_for_system_api_call(
-                log,
-                canister_id,
-                &mut caller,
-                system_api::complexity_overhead!(MSG_CYCLES_REFUNDED128, metering_type),
-                0,
-                ExecutionComplexity {
-                    cpu: system_api_complexity::cpu::MSG_CYCLES_REFUNDED128,
-                    ..Default::default()
-                },
-                NumInstructions::from(0),
-                stable_memory_dirty_page_limit,
-            )?;
-            with_memory_and_system_api(&mut caller, |system_api, memory| {
-                system_api.ic0_msg_cycles_refunded128_64(dst, memory)
-            })?;
-            if feature_flags.write_barrier == FlagStatus::Enabled {
-                mark_writes_on_bytemap(&mut caller, dst as usize, 16)
-            } else {
-                Ok(())
-            }
-        };
-
-    linker
-        .func_wrap("ic0", "msg_cycles_refunded128", {
-<<<<<<< HEAD
-            let log = log.clone();
-            move |caller: Caller<'_, StoreData<S>>, dst: u32| {
-                msg_cycles_refunded128_64(&log, caller, dst as u64)
-            }
-        })
-        .unwrap();
-
-    linker
-        .func_wrap("ic0", "msg_cycles_refunded128_64", {
-            let log = log.clone();
-            move |caller: Caller<'_, StoreData<S>>, dst: u64| {
-                msg_cycles_refunded128_64(&log, caller, dst)
-=======
-            move |mut caller: Caller<'_, StoreData>, dst: u32| {
-                charge_for_cpu(
-                    &mut caller,
-                    overhead!(MSG_CYCLES_REFUNDED128, metering_type),
-                )?;
-                with_memory_and_system_api(&mut caller, |system_api, memory| {
-                    system_api.ic0_msg_cycles_refunded128(dst, memory)
-                })?;
-                if feature_flags.write_barrier == FlagStatus::Enabled {
-                    mark_writes_on_bytemap(&mut caller, dst as usize, 16)
-                } else {
-                    Ok(())
-                }
->>>>>>> 91d71f05
-            }
-        })
-        .unwrap();
-
-    linker
-        .func_wrap("ic0", "msg_cycles_accept", {
-            move |mut caller: Caller<'_, StoreData>, amount: u64| {
-                charge_for_cpu(&mut caller, overhead!(MSG_CYCLES_ACCEPT, metering_type))?;
-                with_system_api(&mut caller, |s| s.ic0_msg_cycles_accept(amount))
-            }
-        })
-        .unwrap();
-
-    let msg_cycles_accept128_64 = move |log: &ReplicaLogger,
-                                        mut caller: Caller<'_, StoreData<S>>,
-                                        amount_high: i64,
-                                        amount_low: i64,
-                                        dst: u64| {
-        charge_for_system_api_call(
-            log,
-            canister_id,
+    let canister_cycle_balance128_64 = move |mut caller: Caller<'_, StoreData>, dst: u64| {
+        charge_for_cpu(
             &mut caller,
-            system_api::complexity_overhead!(MSG_CYCLES_ACCEPT128, metering_type),
-            0,
-            ExecutionComplexity {
-                cpu: system_api_complexity::cpu::MSG_CYCLES_ACCEPT128,
-                ..Default::default()
-            },
-            NumInstructions::from(0),
-            stable_memory_dirty_page_limit,
+            overhead!(CANISTER_CYCLE_BALANCE128, metering_type),
         )?;
         with_memory_and_system_api(&mut caller, |system_api, memory| {
-            system_api.ic0_msg_cycles_accept128_64(
-                Cycles::from_parts(amount_high as u64, amount_low as u64),
-                dst,
-                memory,
-            )
+            system_api.ic0_canister_cycle_balance128_64(dst, memory)
         })?;
         if feature_flags.write_barrier == FlagStatus::Enabled {
             mark_writes_on_bytemap(&mut caller, dst as usize, 16)
@@ -1759,36 +1066,141 @@
     };
 
     linker
+        .func_wrap("ic0", "canister_cycle_balance128", {
+            move |caller: Caller<'_, StoreData>, dst: u32| {
+                canister_cycle_balance128_64(caller, dst as u64)
+            }
+        })
+        .unwrap();
+
+    linker
+        .func_wrap("ic0", "canister_cycle_balance128_64", {
+            move |caller: Caller<'_, StoreData>, dst: u64| canister_cycle_balance128_64(caller, dst)
+        })
+        .unwrap();
+
+    linker
+        .func_wrap("ic0", "msg_cycles_available", {
+            move |mut caller: Caller<'_, StoreData>| {
+                charge_for_cpu(&mut caller, overhead!(MSG_CYCLES_AVAILABLE, metering_type))?;
+                with_system_api(&mut caller, |s| s.ic0_msg_cycles_available()).and_then(|s| {
+                    i64::try_from(s).map_err(|e| {
+                        anyhow::Error::msg(format!("ic0_msg_cycles_available failed: {}", e))
+                    })
+                })
+            }
+        })
+        .unwrap();
+
+    let msg_cycles_available128_64 = move |mut caller: Caller<'_, StoreData>, dst: u64| {
+        charge_for_cpu(
+            &mut caller,
+            overhead!(MSG_CYCLES_AVAILABLE128, metering_type),
+        )?;
+        with_memory_and_system_api(&mut caller, |system_api, memory| {
+            system_api.ic0_msg_cycles_available128_64(dst, memory)
+        })?;
+        if feature_flags.write_barrier == FlagStatus::Enabled {
+            mark_writes_on_bytemap(&mut caller, dst as usize, 16)
+        } else {
+            Ok(())
+        }
+    };
+
+    linker
+        .func_wrap("ic0", "msg_cycles_available128", {
+            move |caller: Caller<'_, StoreData>, dst: u32| {
+                msg_cycles_available128_64(caller, dst as u64)
+            }
+        })
+        .unwrap();
+
+    linker
+        .func_wrap("ic0", "msg_cycles_available128_64", {
+            move |caller: Caller<'_, StoreData>, dst: u64| msg_cycles_available128_64(caller, dst)
+        })
+        .unwrap();
+
+    linker
+        .func_wrap("ic0", "msg_cycles_refunded", {
+            move |mut caller: Caller<'_, StoreData>| {
+                charge_for_cpu(&mut caller, overhead!(MSG_CYCLES_REFUNDED, metering_type))?;
+                with_system_api(&mut caller, |s| s.ic0_msg_cycles_refunded()).and_then(|s| {
+                    i64::try_from(s).map_err(|e| {
+                        anyhow::Error::msg(format!("ic0_msg_cycles_refunded failed: {}", e))
+                    })
+                })
+            }
+        })
+        .unwrap();
+
+    let msg_cycles_refunded128_64 = move |mut caller: Caller<'_, StoreData>, dst: u64| {
+        charge_for_cpu(
+            &mut caller,
+            overhead!(MSG_CYCLES_REFUNDED128, metering_type),
+        )?;
+        with_memory_and_system_api(&mut caller, |system_api, memory| {
+            system_api.ic0_msg_cycles_refunded128_64(dst, memory)
+        })?;
+        if feature_flags.write_barrier == FlagStatus::Enabled {
+            mark_writes_on_bytemap(&mut caller, dst as usize, 16)
+        } else {
+            Ok(())
+        }
+    };
+
+    linker
+        .func_wrap("ic0", "msg_cycles_refunded128", {
+            move |caller: Caller<'_, StoreData>, dst: u32| {
+                msg_cycles_refunded128_64(caller, dst as u64)
+            }
+        })
+        .unwrap();
+
+    linker
+        .func_wrap("ic0", "msg_cycles_refunded128_64", {
+            move |caller: Caller<'_, StoreData>, dst: u64| msg_cycles_refunded128_64(caller, dst)
+        })
+        .unwrap();
+
+    linker
+        .func_wrap("ic0", "msg_cycles_accept", {
+            move |mut caller: Caller<'_, StoreData>, amount: u64| {
+                charge_for_cpu(&mut caller, overhead!(MSG_CYCLES_ACCEPT, metering_type))?;
+                with_system_api(&mut caller, |s| s.ic0_msg_cycles_accept(amount))
+            }
+        })
+        .unwrap();
+
+    let msg_cycles_accept128_64 =
+        move |mut caller: Caller<'_, StoreData>, amount_high: u64, amount_low: u64, dst: u64| {
+            charge_for_cpu(&mut caller, overhead!(MSG_CYCLES_ACCEPT128, metering_type))?;
+            with_memory_and_system_api(&mut caller, |system_api, memory| {
+                system_api.ic0_msg_cycles_accept128_64(
+                    Cycles::from_parts(amount_high, amount_low),
+                    dst,
+                    memory,
+                )
+            })?;
+            if feature_flags.write_barrier == FlagStatus::Enabled {
+                mark_writes_on_bytemap(&mut caller, dst as usize, 16)
+            } else {
+                Ok(())
+            }
+        };
+
+    linker
         .func_wrap("ic0", "msg_cycles_accept128", {
-<<<<<<< HEAD
-            let log = log.clone();
-            move |caller: Caller<'_, StoreData<S>>, amount_high: i64, amount_low: i64, dst: u32| {
-                msg_cycles_accept128_64(&log, caller, amount_high, amount_low, dst as u64)
+            move |caller: Caller<'_, StoreData>, amount_high: u64, amount_low: u64, dst: u32| {
+                msg_cycles_accept128_64(caller, amount_high, amount_low, dst as u64)
             }
         })
         .unwrap();
 
     linker
         .func_wrap("ic0", "msg_cycles_accept128_64", {
-            let log = log.clone();
-            move |caller: Caller<'_, StoreData<S>>, amount_high: i64, amount_low: i64, dst: u64| {
-                msg_cycles_accept128_64(&log, caller, amount_high, amount_low, dst)
-=======
-            move |mut caller: Caller<'_, StoreData>, amount_high: u64, amount_low: u64, dst: u32| {
-                charge_for_cpu(&mut caller, overhead!(MSG_CYCLES_ACCEPT128, metering_type))?;
-                with_memory_and_system_api(&mut caller, |system_api, memory| {
-                    system_api.ic0_msg_cycles_accept128(
-                        Cycles::from_parts(amount_high, amount_low),
-                        dst,
-                        memory,
-                    )
-                })?;
-                if feature_flags.write_barrier == FlagStatus::Enabled {
-                    mark_writes_on_bytemap(&mut caller, dst as usize, 16)
-                } else {
-                    Ok(())
-                }
->>>>>>> 91d71f05
+            move |caller: Caller<'_, StoreData>, amount_high: u64, amount_low: u64, dst: u64| {
+                msg_cycles_accept128_64(caller, amount_high, amount_low, dst)
             }
         })
         .unwrap();
@@ -1809,32 +1221,30 @@
         })
         .unwrap();
 
-    let update_available_memory_64 = move |mut caller: Caller<'_, StoreData<S>>,
+    let update_available_memory_64 = move |mut caller: Caller<'_, StoreData>,
                                            native_memory_grow_res: i64,
-                                           additional_elements: i64,
-                                           element_size: i32| {
+                                           additional_elements: u64,
+                                           element_size: u32| {
         with_system_api(&mut caller, |s| {
             s.update_available_memory(
                 native_memory_grow_res,
-                additional_elements as u64,
-                element_size as u32 as u64,
+                additional_elements,
+                element_size as u64,
             )
         })
         .map(|()| native_memory_grow_res)
-        .map_err(|e| process_err(&mut caller, e))
     };
 
     linker
         .func_wrap("__", "update_available_memory", {
-<<<<<<< HEAD
-            move |caller: Caller<'_, StoreData<S>>,
+            move |caller: Caller<'_, StoreData>,
                   native_memory_grow_res: i32,
-                  additional_elements: i32,
-                  element_size: i32| {
+                  additional_elements: u32,
+                  element_size: u32| {
                 update_available_memory_64(
                     caller,
                     native_memory_grow_res as i64,
-                    additional_elements as u32 as i64,
+                    additional_elements as u64,
                     element_size,
                 )
                 .map(|result| result as i32)
@@ -1844,30 +1254,16 @@
 
     linker
         .func_wrap("__", "update_available_memory_64", {
-            move |caller: Caller<'_, StoreData<S>>,
+            move |caller: Caller<'_, StoreData>,
                   native_memory_grow_res: i64,
-                  additional_elements: i64,
-                  element_size: i32| {
+                  additional_elements: u64,
+                  element_size: u32| {
                 update_available_memory_64(
                     caller,
                     native_memory_grow_res,
                     additional_elements,
                     element_size,
                 )
-=======
-            move |mut caller: Caller<'_, StoreData>,
-                  native_memory_grow_res: i32,
-                  additional_elements: u32,
-                  element_size: u32| {
-                with_system_api(&mut caller, |s| {
-                    s.update_available_memory(
-                        native_memory_grow_res as i64,
-                        additional_elements as u64,
-                        element_size as u64,
-                    )
-                })
-                .map(|()| native_memory_grow_res)
->>>>>>> 91d71f05
             }
         })
         .unwrap();
@@ -1905,52 +1301,29 @@
         })
         .unwrap();
 
-    let certified_data_set_64 =
-        move |log: &ReplicaLogger, mut caller: Caller<'_, StoreData<S>>, src: u64, size: u64| {
-            charge_for_system_api_call(
-                log,
-                canister_id,
-                &mut caller,
-                system_api::complexity_overhead!(CERTIFIED_DATA_SET, metering_type),
-                size,
-                ExecutionComplexity {
-                    cpu: system_api_complexity::cpu::CERTIFIED_DATA_SET,
-                    ..Default::default()
-                },
-                NumInstructions::from(0),
-                stable_memory_dirty_page_limit,
-            )?;
-            with_memory_and_system_api(&mut caller, |system_api, memory| {
-                system_api.ic0_certified_data_set_64(src, size, memory)
-            })
-        };
+    let certified_data_set_64 = move |mut caller: Caller<'_, StoreData>, src: u64, size: u64| {
+        charge_for_cpu_and_mem(
+            &mut caller,
+            overhead!(CERTIFIED_DATA_SET, metering_type),
+            size as u64,
+        )?;
+        with_memory_and_system_api(&mut caller, |system_api, memory| {
+            system_api.ic0_certified_data_set_64(src, size, memory)
+        })
+    };
 
     linker
         .func_wrap("ic0", "certified_data_set", {
-<<<<<<< HEAD
-            let log = log.clone();
-            move |caller: Caller<'_, StoreData<S>>, src: u32, size: u32| {
-                certified_data_set_64(&log, caller, src as u64, size as u64)
+            move |caller: Caller<'_, StoreData>, src: u32, size: u32| {
+                certified_data_set_64(caller, src as u64, size as u64)
             }
         })
         .unwrap();
 
     linker
         .func_wrap("ic0", "certified_data_set_64", {
-            let log = log.clone();
-            move |caller: Caller<'_, StoreData<S>>, src: u64, size: u64| {
-                certified_data_set_64(&log, caller, src, size)
-=======
-            move |mut caller: Caller<'_, StoreData>, src: u32, size: u32| {
-                charge_for_cpu_and_mem(
-                    &mut caller,
-                    overhead!(CERTIFIED_DATA_SET, metering_type),
-                    size as u64,
-                )?;
-                with_memory_and_system_api(&mut caller, |system_api, memory| {
-                    system_api.ic0_certified_data_set(src, size, memory)
-                })
->>>>>>> 91d71f05
+            move |caller: Caller<'_, StoreData>, src: u64, size: u64| {
+                certified_data_set_64(caller, src, size)
             }
         })
         .unwrap();
@@ -1976,83 +1349,28 @@
         })
         .unwrap();
 
-    let is_controller_64 =
-        move |log: &ReplicaLogger, mut caller: Caller<'_, StoreData<S>>, src: i64, size: i64| {
-            charge_for_system_api_call(
-                log,
-                canister_id,
-                &mut caller,
-                system_api::complexity_overhead!(IS_CONTROLLER, metering_type),
-                size as u64,
-                ExecutionComplexity {
-                    cpu: system_api_complexity::cpu::IS_CONTROLLER,
-                    ..Default::default()
-                },
-                NumInstructions::from(0),
-                stable_memory_dirty_page_limit,
-            )?;
-            with_memory_and_system_api(&mut caller, |system_api, memory| {
-                system_api.ic0_is_controller_64(src as u64, size as u64, memory)
-            })
-        };
+    let is_controller_64 = move |mut caller: Caller<'_, StoreData>, src: u64, size: u64| {
+        charge_for_cpu_and_mem(&mut caller, overhead!(IS_CONTROLLER, metering_type), size)?;
+        with_memory_and_system_api(&mut caller, |system_api, memory| {
+            system_api.ic0_is_controller_64(src, size, memory)
+        })
+    };
 
     linker
         .func_wrap("ic0", "is_controller", {
-<<<<<<< HEAD
-            let log = log.clone();
-            move |caller: Caller<'_, StoreData<S>>, src: i32, size: i32| {
-                is_controller_64(&log, caller, src as u32 as i64, size as u32 as i64)
+            move |caller: Caller<'_, StoreData>, src: u32, size: u32| {
+                is_controller_64(caller, src as u64, size as u64)
             }
         })
         .unwrap();
 
     linker
         .func_wrap("ic0", "is_controller_64", {
-            let log = log.clone();
-            move |caller: Caller<'_, StoreData<S>>, src: i64, size: i64| {
-                is_controller_64(&log, caller, src, size)
-=======
-            move |mut caller: Caller<'_, StoreData>, src: u32, size: u32| {
-                charge_for_cpu_and_mem(
-                    &mut caller,
-                    overhead!(IS_CONTROLLER, metering_type),
-                    size as u64,
-                )?;
-                with_memory_and_system_api(&mut caller, |system_api, memory| {
-                    system_api.ic0_is_controller(src, size, memory)
-                })
->>>>>>> 91d71f05
-            }
-        })
-        .unwrap();
-
-    let data_certificate_copy_64 = move |log: &ReplicaLogger,
-                                         mut caller: Caller<'_, StoreData<S>>,
-                                         dst: u64,
-                                         offset: u64,
-                                         size: u64| {
-        charge_for_system_api_call(
-            log,
-            canister_id,
-            &mut caller,
-            system_api::complexity_overhead!(DATA_CERTIFICATE_COPY, metering_type),
-            size,
-            ExecutionComplexity {
-                cpu: system_api_complexity::cpu::DATA_CERTIFICATE_COPY,
-                ..Default::default()
-            },
-            NumInstructions::from(0),
-            stable_memory_dirty_page_limit,
-        )?;
-        with_memory_and_system_api(&mut caller, |system_api, memory| {
-            system_api.ic0_data_certificate_copy_64(dst, offset, size, memory)
-        })?;
-        if feature_flags.write_barrier == FlagStatus::Enabled {
-            mark_writes_on_bytemap(&mut caller, dst as usize, size as usize)
-        } else {
-            Ok(())
-        }
-    };
+            move |caller: Caller<'_, StoreData>, src: u64, size: u64| {
+                is_controller_64(caller, src, size)
+            }
+        })
+        .unwrap();
 
     linker
         .func_wrap("ic0", "in_replicated_execution", {
@@ -2066,36 +1384,35 @@
         })
         .unwrap();
 
+    let data_certificate_copy_64 =
+        move |mut caller: Caller<'_, StoreData>, dst: u64, offset: u64, size: u64| {
+            charge_for_cpu_and_mem(
+                &mut caller,
+                overhead!(DATA_CERTIFICATE_COPY, metering_type),
+                size,
+            )?;
+            with_memory_and_system_api(&mut caller, |system_api, memory| {
+                system_api.ic0_data_certificate_copy_64(dst, offset, size, memory)
+            })?;
+            if feature_flags.write_barrier == FlagStatus::Enabled {
+                mark_writes_on_bytemap(&mut caller, dst as usize, size as usize)
+            } else {
+                Ok(())
+            }
+        };
+
     linker
         .func_wrap("ic0", "data_certificate_copy", {
-<<<<<<< HEAD
-            let log = log.clone();
-            move |caller: Caller<'_, StoreData<S>>, dst: u32, offset: u32, size: u32| {
-                data_certificate_copy_64(&log, caller, dst as u64, offset as u64, size as u64)
+            move |caller: Caller<'_, StoreData>, dst: u32, offset: u32, size: u32| {
+                data_certificate_copy_64(caller, dst as u64, offset as u64, size as u64)
             }
         })
         .unwrap();
 
     linker
         .func_wrap("ic0", "data_certificate_copy_64", {
-            move |caller: Caller<'_, StoreData<S>>, dst: u64, offset: u64, size: u64| {
-                data_certificate_copy_64(&log, caller, dst, offset, size)
-=======
-            move |mut caller: Caller<'_, StoreData>, dst: u32, offset: u32, size: u32| {
-                charge_for_cpu_and_mem(
-                    &mut caller,
-                    overhead!(DATA_CERTIFICATE_COPY, metering_type),
-                    size as u64,
-                )?;
-                with_memory_and_system_api(&mut caller, |system_api, memory| {
-                    system_api.ic0_data_certificate_copy(dst, offset, size, memory)
-                })?;
-                if feature_flags.write_barrier == FlagStatus::Enabled {
-                    mark_writes_on_bytemap(&mut caller, dst as usize, size as usize)
-                } else {
-                    Ok(())
-                }
->>>>>>> 91d71f05
+            move |caller: Caller<'_, StoreData>, dst: u64, offset: u64, size: u64| {
+                data_certificate_copy_64(caller, dst, offset, size)
             }
         })
         .unwrap();
@@ -2111,13 +1428,26 @@
         })
         .unwrap();
 
+    let cycles_burn128_64 =
+        move |mut caller: Caller<'_, StoreData>, amount_high: u64, amount_low: u64, dst: u64| {
+            with_memory_and_system_api(&mut caller, |s, memory| {
+                s.ic0_cycles_burn128_64(Cycles::from_parts(amount_high, amount_low), dst, memory)
+            })
+            .map_err(|e| anyhow::Error::msg(format!("ic0_cycles_burn128 failed: {}", e)))
+        };
+
     linker
         .func_wrap("ic0", "cycles_burn128", {
-            move |mut caller: Caller<'_, StoreData>, amount_high: u64, amount_low: u64, dst: u32| {
-                with_memory_and_system_api(&mut caller, |s, memory| {
-                    s.ic0_cycles_burn128(Cycles::from_parts(amount_high, amount_low), dst, memory)
-                })
-                .map_err(|e| anyhow::Error::msg(format!("ic0_cycles_burn128 failed: {}", e)))
+            move |caller: Caller<'_, StoreData>, amount_high: u64, amount_low: u64, dst: u32| {
+                cycles_burn128_64(caller, amount_high, amount_low, dst as u64)
+            }
+        })
+        .unwrap();
+
+    linker
+        .func_wrap("ic0", "cycles_burn128_64", {
+            move |caller: Caller<'_, StoreData>, amount_high: u64, amount_low: u64, dst: u64| {
+                cycles_burn128_64(caller, amount_high, amount_low, dst)
             }
         })
         .unwrap();
