--- conflicted
+++ resolved
@@ -1135,28 +1135,6 @@
     test.canister_update_controller(canister_id_2, controllers)
         .unwrap();
 
-<<<<<<< HEAD
-=======
-    let canister_states = test
-        .state()
-        .canister_states
-        .keys()
-        .cloned()
-        .collect::<Vec<_>>();
-
-    let install_code_args = |canister_id: CanisterId| InstallCodeArgs {
-        canister_id: canister_id.get(),
-        mode: CanisterInstallMode::Install,
-        wasm_module: wat::parse_str(DTS_INSTALL_WAT).unwrap(),
-        arg: vec![],
-        compute_allocation: None,
-        memory_allocation: None,
-        query_allocation: None,
-        sender_canister_version: None,
-        keep_main_memory: None,
-    };
-
->>>>>>> 0307ea77
     // SubnetCallContextManager does not contain any entries before executing the messages.
     assert_eq!(
         test.state()
@@ -1463,5 +1441,6 @@
         memory_allocation: None,
         query_allocation: None,
         sender_canister_version: None,
+        keep_main_memory: None,
     }
 }