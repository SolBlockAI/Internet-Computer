--- conflicted
+++ resolved
@@ -1138,11 +1138,7 @@
 ///     compute_allocation: opt nat;
 ///     memory_allocation: opt nat;
 ///     query_allocation: opt nat;
-<<<<<<< HEAD
-///     keep_main_memory: opt bool;
-=======
 ///     sender_canister_version : opt nat64;
->>>>>>> 22e58449
 /// })`
 #[derive(Clone, CandidType, Deserialize, Debug)]
 pub struct InstallCodeArgs {
