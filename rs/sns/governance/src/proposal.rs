use crate::{
    canister_control::perform_execute_generic_nervous_system_function_validate_and_render_call,
    governance::{bytes_to_subaccount, log_prefix, NERVOUS_SYSTEM_FUNCTION_DELETION_MARKER},
    logs::INFO,
    pb::v1::{
        governance::{SnsMetadata, Version},
        manage_ledger_parameters::ChangeFeeCollector,
        nervous_system_function::{FunctionType, GenericNervousSystemFunction},
        proposal,
        proposal::Action,
        transfer_sns_treasury_funds::TransferFrom,
        DeregisterDappCanisters, ExecuteGenericNervousSystemFunction, Governance,
        ManageLedgerParameters, ManageSnsMetadata, Motion, NervousSystemFunction,
        NervousSystemParameters, Proposal, ProposalData, ProposalDecisionStatus,
        ProposalRewardStatus, RegisterDappCanisters, Tally, TransferSnsTreasuryFunds,
        UpgradeSnsControlledCanister, UpgradeSnsToNextVersion, Vote,
    },
};

use crate::{
    sns_upgrade::{get_upgrade_params, UpgradeSnsParams},
    types::{Environment, DEFAULT_TRANSFER_FEE},
    validate_chars_count, validate_len, validate_required_field,
};
use dfn_core::api::CanisterId;
use ic_base_types::PrincipalId;
use ic_canister_log::log;
use ic_crypto_sha2::Sha256;
use ic_nervous_system_common::{i2d, E8};
use ic_nervous_system_proto::pb::v1::Percentage;
use icp_ledger::DEFAULT_TRANSFER_FEE as NNS_DEFAULT_TRANSFER_FEE;
use icrc_ledger_types::icrc1::account::Account;
use std::{
    collections::{BTreeMap, HashSet},
    convert::TryFrom,
    fmt::Write,
};

/// The maximum number of bytes in an SNS proposal's title.
pub const PROPOSAL_TITLE_BYTES_MAX: usize = 256;
/// The maximum number of bytes in an SNS proposal's summary.
pub const PROPOSAL_SUMMARY_BYTES_MAX: usize = 15000;
/// The maximum number of bytes in an SNS proposal's URL.
pub const PROPOSAL_URL_CHAR_MAX: usize = 2048;
/// The maximum number of bytes in an SNS motion proposal's motion_text.
pub const PROPOSAL_MOTION_TEXT_BYTES_MAX: usize = 10000;

/// The maximum number of proposals returned by one call to the method `list_proposals`,
/// which can be used to list all proposals in a paginated fashion.
pub const MAX_LIST_PROPOSAL_RESULTS: u32 = 100;

/// The maximum number of unsettled proposals (proposals for which ballots are still stored).
pub const MAX_NUMBER_OF_PROPOSALS_WITH_BALLOTS: usize = 700;

/// The maximum number of GenericNervousSystemFunctions the system allows.
pub const MAX_NUMBER_OF_GENERIC_NERVOUS_SYSTEM_FUNCTIONS: usize = 200_000;

/// The maximum number of dapps that can be registered in a single
/// RegisterDappCanisters proposal.
pub const MAX_NUMBER_OF_DAPPS_TO_REGISTER_PER_PROPOSAL: usize = 1_000;

impl Proposal {
    /// Returns whether a proposal is allowed to be submitted when
    /// the heap growth potential is low.
    pub(crate) fn allowed_when_resources_are_low(&self) -> bool {
        self.action
            .as_ref()
            .map_or(false, |a| a.allowed_when_resources_are_low())
    }

    // Returns a clone of self, except that "large blob fields" are replaced
    // with a (UTF-8 encoded) textual summary of their contents. See
    // summarize_blob_field.
    pub(crate) fn strip_large_fields(&self) -> Self {
        Self {
            action: self
                .action
                .as_ref()
                .map(|action| action.strip_large_fields()),
            ..self.clone()
        }
    }
}

/// Validates a proposal and returns a displayable text rendering of the payload
/// if the proposal is valid.
///
/// Takes in the GovernanceProto as to be able to validate against the current
/// state of governance.
pub async fn validate_and_render_proposal(
    proposal: &Proposal,
    env: &dyn Environment,
    governance_proto: &Governance,
    reserved_canister_targets: Vec<CanisterId>,
) -> Result<String, String> {
    let mut defects = Vec::new();

    let mut defects_push = |r| {
        if let Err(err) = r {
            defects.push(err);
        }
    };

    const NO_MIN: usize = 0;

    // Inspect (the length of) string fields.
    defects_push(validate_len(
        "title",
        &proposal.title,
        NO_MIN,
        PROPOSAL_TITLE_BYTES_MAX,
    ));
    defects_push(validate_len(
        "summary",
        &proposal.summary,
        NO_MIN,
        PROPOSAL_SUMMARY_BYTES_MAX,
    ));
    defects_push(validate_chars_count(
        "url",
        &proposal.url,
        NO_MIN,
        PROPOSAL_URL_CHAR_MAX,
    ));

    // Even if we already found defects, still validate as to return all the errors found.
    match validate_and_render_action(
        &proposal.action,
        env,
        governance_proto,
        reserved_canister_targets,
    )
    .await
    {
        Err(err) => {
            defects.push(err);
            Err(format!(
                "{} defects in Proposal:\n{}",
                defects.len(),
                defects.join("\n"),
            ))
        }
        Ok(rendering) => {
            if !defects.is_empty() {
                Err(format!(
                    "{} defects in Proposal:\n{}",
                    defects.len(),
                    defects.join("\n"),
                ))
            } else {
                Ok(rendering)
            }
        }
    }
}

/// Validates and renders a proposal by calling the method that implements this logic for a given
/// proposal action.
pub async fn validate_and_render_action(
    action: &Option<proposal::Action>,
    env: &dyn Environment,
    governance_proto: &Governance,
    reserved_canister_targets: Vec<CanisterId>,
) -> Result<String, String> {
    let current_parameters = governance_proto
        .parameters
        .as_ref()
        .expect("Governance must have NervousSystemParameters.");
    let existing_functions = &governance_proto.id_to_nervous_system_functions;
    let root_canister_id = governance_proto.root_canister_id_or_panic();

    let action = match action.as_ref() {
        None => return Err("No action was specified.".into()),
        Some(action) => action,
    };

    let disallowed_target_canister_ids: HashSet<CanisterId> =
        reserved_canister_targets.clone().drain(..).collect();

    match action {
        proposal::Action::Unspecified(_unspecified) => {
            Err("`unspecified` was used, but is not a valid Proposal action.".into())
        }
        proposal::Action::Motion(motion) => validate_and_render_motion(motion),
        proposal::Action::ManageNervousSystemParameters(manage) => {
            validate_and_render_manage_nervous_system_parameters(manage, current_parameters)
        }
        proposal::Action::UpgradeSnsControlledCanister(upgrade) => {
            validate_and_render_upgrade_sns_controlled_canister(upgrade)
        }
        Action::UpgradeSnsToNextVersion(upgrade_sns) => {
            let current_version = governance_proto.deployed_version_or_panic();

            validate_and_render_upgrade_sns_to_next_version(
                upgrade_sns,
                env,
                root_canister_id,
                current_version,
            )
            .await
        }
        proposal::Action::AddGenericNervousSystemFunction(function_to_add) => {
            validate_and_render_add_generic_nervous_system_function(
                &disallowed_target_canister_ids,
                function_to_add,
                existing_functions,
            )
        }
        proposal::Action::RemoveGenericNervousSystemFunction(id_to_remove) => {
            validate_and_render_remove_nervous_generic_system_function(
                *id_to_remove,
                existing_functions,
            )
        }
        proposal::Action::ExecuteGenericNervousSystemFunction(execute) => {
            validate_and_render_execute_nervous_system_function(env, execute, existing_functions)
                .await
        }
        proposal::Action::RegisterDappCanisters(register_dapp_canisters) => {
            validate_and_render_register_dapp_canisters(
                register_dapp_canisters,
                &disallowed_target_canister_ids,
            )
        }
        proposal::Action::DeregisterDappCanisters(deregister_dapp_canisters) => {
            validate_and_render_deregister_dapp_canisters(
                deregister_dapp_canisters,
                &disallowed_target_canister_ids,
            )
        }
        proposal::Action::ManageSnsMetadata(manage_sns_metadata) => {
            validate_and_render_manage_sns_metadata(manage_sns_metadata)
        }
        proposal::Action::TransferSnsTreasuryFunds(transfer) => {
            let sns_transfer_fee_e8s = governance_proto
                .parameters
                .as_ref()
                .and_then(|params| params.transaction_fee_e8s)
                .unwrap_or(DEFAULT_TRANSFER_FEE.get_e8s());
            validate_and_render_transfer_sns_treasury_funds(transfer, sns_transfer_fee_e8s)
        }
        proposal::Action::ManageLedgerParameters(manage_ledger_parameters) => {
            validate_and_render_manage_ledger_parameters(manage_ledger_parameters)
        }
    }
}

/// Validates and renders a proposal with action Motion.
fn validate_and_render_motion(motion: &Motion) -> Result<String, String> {
    validate_len(
        "motion.motion_text",
        &motion.motion_text,
        0, // min
        PROPOSAL_MOTION_TEXT_BYTES_MAX,
    )?;

    Ok(format!(
        r"# Motion Proposal:
## Motion Text:

{}",
        &motion.motion_text
    ))
}

/// Validates and renders a proposal with action ManageNervousSystemParameters.
fn validate_and_render_manage_nervous_system_parameters(
    new_parameters: &NervousSystemParameters,
    current_parameters: &NervousSystemParameters,
) -> Result<String, String> {
    new_parameters.inherit_from(current_parameters).validate()?;

    Ok(format!(
        r"# Proposal to change nervous system parameters:
## Current nervous system parameters:

{:#?}

## New nervous system parameters:

{:#?}",
        &current_parameters, new_parameters
    ))
}

/// Validates and render TransferSnsTreasuryFunds proposal
fn validate_and_render_transfer_sns_treasury_funds(
    transfer: &TransferSnsTreasuryFunds,
    sns_transfer_fee_e8s: u64,
) -> Result<String, String> {
    let mut defects: Vec<String> = vec![];
    let (from, unit) = match transfer.from_treasury() {
        TransferFrom::IcpTreasury => ("ICP Treasury (ICP Ledger)", "ICP"),
        TransferFrom::SnsTokenTreasury => ("SNS Token Treasury (SNS Ledger)", "SNS Tokens"),
        TransferFrom::Unspecified => {
            defects.push(
                "Must specify a treasury from which to transfer the funds (ICP/SNS Token)."
                    .to_string(),
            );
            ("", "")
        }
    };

    let minimum_transaction = match transfer.from_treasury() {
        TransferFrom::IcpTreasury => NNS_DEFAULT_TRANSFER_FEE.get_e8s(),
        TransferFrom::SnsTokenTreasury => sns_transfer_fee_e8s,
        TransferFrom::Unspecified => 0,
    };

    if transfer.amount_e8s < minimum_transaction {
        defects.push(format!(
            "For transactions from {}, the fee and minimum transaction is {} e8s",
            from, minimum_transaction
        ))
    }

    let to_principal = if let Some(to_principal) = transfer.to_principal {
        if to_principal == PrincipalId::new_anonymous() {
            defects.push("Principal must not be anonymous.".to_string());
        }
        to_principal
    } else {
        defects.push("Must specify a principal to make the transfer to.".to_string());
        PrincipalId::new_anonymous()
    };

    let to_account = match &transfer.to_subaccount {
        None => Account {
            owner: to_principal.0,
            subaccount: None,
        }
        .to_string(),
        Some(s) => match bytes_to_subaccount(&s.subaccount[..]) {
            Ok(s) => Account {
                owner: to_principal.0,
                subaccount: Some(s),
            }
            .to_string(),
            Err(e) => {
                defects.push(e.error_message);
                "".to_string()
            }
        },
    };

    // Generate final report.
    if !defects.is_empty() {
        return Err(format!(
            "TransferSnsTreasuryFunds proposal was invalid for the following reason(s):\n{}",
            defects.join("\n"),
        ));
    }

    let display_amount_tokens = i2d(transfer.amount_e8s) / i2d(E8);

    Ok(format!(
        r"# Proposal to transfer SNS Treasury funds:
## Source treasury: {from}
## Amount: {display_amount_tokens:.8} {unit}
## Amount (e8s): {amount_e8s}
## Target principal: {to_principal}
## Target account: {to_account}
## Memo: {memo}",
        amount_e8s = transfer.amount_e8s,
        memo = transfer.memo.unwrap_or(0)
    ))
}

/// Validates and renders a proposal with action UpgradeSnsControlledCanister.
fn validate_and_render_upgrade_sns_controlled_canister(
    upgrade: &UpgradeSnsControlledCanister,
) -> Result<String, String> {
    let mut defects = vec![];

    // Inspect canister_id.
    let mut canister_id = PrincipalId::new_user_test_id(0xDEADBEEF); // Initialize to garbage. This won't get used later.
    match validate_required_field("canister_id", &upgrade.canister_id) {
        Err(err) => {
            defects.push(err);
        }
        Ok(id) => {
            canister_id = *id;
        }
    }

    // Inspect wasm.
    const RAW_WASM_HEADER: [u8; 4] = [0, 0x61, 0x73, 0x6d];
    // see https://ic-interface-spec.netlify.app/#canister-module-format
    const GZIPPED_WASM_HEADER: [u8; 3] = [0x1f, 0x8b, 0x08];
    // Minimum length of raw WASM is 8 bytes (4 magic bytes and 4 bytes encoding version).
    // Minimum length of gzipped WASM is 10 bytes (2 magic bytes, 1 byte encoding compression method, and 7 additional gzip header bytes).
    const MIN_WASM_LEN: usize = 8;
    if let Err(err) = validate_len(
        "new_canister_wasm",
        &upgrade.new_canister_wasm,
        MIN_WASM_LEN,
        usize::MAX,
    ) {
        defects.push(err);
    } else if upgrade.new_canister_wasm[..4] != RAW_WASM_HEADER[..]
        && upgrade.new_canister_wasm[..3] != GZIPPED_WASM_HEADER[..]
    {
        defects.push("new_canister_wasm lacks the magic value in its header.".into());
    }

    // Generate final report.
    if !defects.is_empty() {
        return Err(format!(
            "UpgradeSnsControlledCanister was invalid for the following reason(s):\n{}",
            defects.join("\n"),
        ));
    }

    let mut state = Sha256::new();
    state.write(&upgrade.new_canister_wasm);
    let sha = state.finish();

    Ok(format!(
        r"# Proposal to upgrade SNS controlled canister:

## Canister id: {:?}

## Canister wasm sha256: {}",
        canister_id,
        hex::encode(sha)
    ))
}

pub(crate) fn render_version(version: &Version) -> String {
    format!(
        r"Version {{
    root: {},
    governance: {},
    ledger: {},
    swap: {},
    archive: {},
    index: {},
}}",
        hex::encode(&version.root_wasm_hash),
        hex::encode(&version.governance_wasm_hash),
        hex::encode(&version.ledger_wasm_hash),
        hex::encode(&version.swap_wasm_hash),
        hex::encode(&version.archive_wasm_hash),
        hex::encode(&version.index_wasm_hash),
    )
}
/// Validates and renders a proposal with action UpgradeSnsToNextVersion.
async fn validate_and_render_upgrade_sns_to_next_version(
    _upgrade_sns: &UpgradeSnsToNextVersion,
    env: &dyn Environment,
    root_canister_id: CanisterId,
    current_version: Version,
) -> Result<String, String> {
    let UpgradeSnsParams {
        next_version,
        canister_type_to_upgrade: _,
        new_wasm_hash,
        canister_ids_to_upgrade,
    } = get_upgrade_params(env, root_canister_id, &current_version)
        .await
        .map_err(|e| {
            format!(
                "UpgradeSnsToNextVersion was invalid for the following reason: {}\n",
                e
            )
        })?;

    // TODO display the hashes for current version and new version
    Ok(format!(
        r"# Proposal to upgrade SNS to next version:

## SNS Current Version:
{}

## SNS New Version:
{}

## Canisters to be upgraded: {}
## Upgrade Version: {}
",
        render_version(&current_version),
        render_version(&next_version),
        canister_ids_to_upgrade
            .iter()
            .map(|c| c.to_string())
            .collect::<Vec<_>>()
            .join(", "),
        hex::encode(new_wasm_hash),
    ))
}

#[derive(Debug)]
pub(crate) struct ValidGenericNervousSystemFunction {
    pub id: u64,
    pub target_canister_id: CanisterId,
    pub target_method: String,
    pub validator_canister_id: CanisterId,
    pub validator_method: String,
}

/// Validates a given canister id and adds a defect to a given list of defects if the there was no
/// canister id given or if it was invalid.
fn validate_canister_id(
    field_name: &str,
    canister_id: &Option<PrincipalId>,
    defects: &mut Vec<String>,
) -> Option<CanisterId> {
    match canister_id {
        None => {
            defects.push(format!("{} field was not populated.", field_name));
            None
        }
        Some(canister_id) => Some(CanisterId::unchecked_from_principal(*canister_id)),
    }
}

impl TryFrom<&NervousSystemFunction> for ValidGenericNervousSystemFunction {
    type Error = String;

    fn try_from(value: &NervousSystemFunction) -> Result<Self, Self::Error> {
        if value == &*NERVOUS_SYSTEM_FUNCTION_DELETION_MARKER {
            return Err(
                "NervousSystemFunction is a deletion marker and not an actual function."
                    .to_string(),
            );
        }

        if value.is_native() {
            return Err("NervousSystemFunction is not generic.".to_string());
        }

        let NervousSystemFunction {
            id,
            name,
            description,
            function_type,
        } = value;

        let mut defects = vec![];

        if *id < 1000 {
            defects.push("NervousSystemFunction's must have ids starting at 1000".to_string());
        }

        if name.is_empty() || name.len() > 256 {
            defects.push(
                "NervousSystemFunction's must have set name with a max of 255 bytes".to_string(),
            );
        }

        if description.is_some() && description.as_ref().unwrap().len() > 10000 {
            defects.push(
                "NervousSystemFunction's description must be at most 10000 bytes".to_string(),
            );
        }

        match function_type {
            Some(FunctionType::GenericNervousSystemFunction(GenericNervousSystemFunction {
                target_canister_id,
                target_method_name,
                validator_canister_id,
                validator_method_name,
            })) => {
                // Validate the target_canister_id field.
                let target_canister_id =
                    validate_canister_id("target_canister_id", target_canister_id, &mut defects);

                // Validate the validator_canister_id field.
                let validator_canister_id = validate_canister_id(
                    "validator_canister_id",
                    validator_canister_id,
                    &mut defects,
                );

                // Validate the target_method_name field.
                if target_method_name.is_none() || target_method_name.as_ref().unwrap().is_empty() {
                    defects.push("target_method_name was empty.".to_string());
                }

                if validator_method_name.is_none()
                    || validator_method_name.as_ref().unwrap().is_empty()
                {
                    defects.push("validator_method_name was empty.".to_string());
                }

                if !defects.is_empty() {
                    return Err(format!(
                        "ExecuteNervousSystemFunction was invalid for the following reason(s):\n{}",
                        defects.join("\n")
                    ));
                }

                Ok(ValidGenericNervousSystemFunction {
                    id: *id,
                    target_canister_id: target_canister_id.unwrap(),
                    target_method: target_method_name.as_ref().unwrap().clone(),
                    validator_canister_id: validator_canister_id.unwrap(),
                    validator_method: validator_method_name.as_ref().unwrap().clone(),
                })
            }
            _ => {
                defects.push("NervousSystemFunction must have a function_type set to GenericNervousSystemFunction".to_string());
                Err(format!(
                    "ExecuteNervousSystemFunction was invalid for the following reason(s):\n{}",
                    defects.join("\n")
                ))
            }
        }
    }
}

/// Validates and renders a proposal with action AddNervousSystemFunction.
pub fn validate_and_render_add_generic_nervous_system_function(
    disallowed_target_canister_ids: &HashSet<CanisterId>,
    add: &NervousSystemFunction,
    existing_functions: &BTreeMap<u64, NervousSystemFunction>,
) -> Result<String, String> {
    let validated_function = ValidGenericNervousSystemFunction::try_from(add)?;
    if existing_functions.contains_key(&validated_function.id) {
        return Err(format!(
            "There is already a NervousSystemFunction with id: {}",
            validated_function.id
        ));
    }

    let target_canister_id = validated_function.target_canister_id;
    let validator_canister_id = validated_function.validator_canister_id;

    if disallowed_target_canister_ids.contains(&target_canister_id)
        || disallowed_target_canister_ids.contains(&validator_canister_id)
    {
        return Err("Function targets a reserved canister.".to_string());
    }

    if existing_functions.len() >= MAX_NUMBER_OF_GENERIC_NERVOUS_SYSTEM_FUNCTIONS {
        return Err("Reached maximum number of allowed GenericNervousSystemFunctions".to_string());
    }

    Ok(format!(
        r"Proposal to add new NervousSystemFunction:

## Function:

{:#?}",
        add
    ))
}

/// Validates and renders a proposal with action RemoveNervousSystemFunction.
pub fn validate_and_render_remove_nervous_generic_system_function(
    remove: u64,
    existing_functions: &BTreeMap<u64, NervousSystemFunction>,
) -> Result<String, String> {
    match existing_functions.get(&remove) {
        None => Err(format!("NervousSystemFunction: {} doesn't exist", remove)),
        Some(function) => Ok(format!(
            r"# Proposal to remove existing NervousSystemFunction:

## Function:

{:#?}",
            function
        )),
    }
}

/// Validates and renders a proposal with action ExecuteNervousSystemFunction.
/// This retrieves the nervous system function's validator method and calls it.
pub async fn validate_and_render_execute_nervous_system_function(
    env: &dyn Environment,
    execute: &ExecuteGenericNervousSystemFunction,
    existing_functions: &BTreeMap<u64, NervousSystemFunction>,
) -> Result<String, String> {
    let id = execute.function_id;
    match existing_functions.get(&execute.function_id) {
        None => Err(format!("There is no NervousSystemFunction with id: {}", id)),
        Some(function) => {
            // Make sure this isn't a NervousSystemFunction which has been deleted.
            if function == &*NERVOUS_SYSTEM_FUNCTION_DELETION_MARKER {
                Err(format!("There is no NervousSystemFunction with id: {}", id))
            } else {
                // To validate the proposal we try and call the validation method,
                // which should produce a payload rendering if the proposal is valid
                // or an error if it isn't.
                let rendering =
                    perform_execute_generic_nervous_system_function_validate_and_render_call(
                        env,
                        function.clone(),
                        execute.clone(),
                    )
                    .await?;

                Ok(format!(
                    r"# Proposal to execute nervous system function:

## Nervous system function:

{:#?}

## Payload:

{}",
                    function, rendering
                ))
            }
        }
    }
}

fn validate_and_render_register_dapp_canisters(
    register_dapp_canisters: &RegisterDappCanisters,
    disallowed_canister_ids: &HashSet<CanisterId>,
) -> Result<String, String> {
    if register_dapp_canisters.canister_ids.is_empty() {
        return Err("RegisterDappCanisters must specify at least one canister id".to_string());
    }

    let num_canisters_to_register = register_dapp_canisters.canister_ids.len();
    if num_canisters_to_register > MAX_NUMBER_OF_DAPPS_TO_REGISTER_PER_PROPOSAL {
        return Err(format!("RegisterDappCanisters cannot specify more than {MAX_NUMBER_OF_DAPPS_TO_REGISTER_PER_PROPOSAL} canister ids"));
    }

    let canisters_to_register = register_dapp_canisters
        .canister_ids
        .iter()
        .map(|id| CanisterId::unchecked_from_principal(*id))
        .collect::<HashSet<CanisterId>>();

    let error_canister_ids: HashSet<&CanisterId> = disallowed_canister_ids
        .intersection(&canisters_to_register)
        .collect();

    if error_canister_ids.is_empty() {
        let canister_list = register_dapp_canisters.canister_ids.iter().fold(
            String::new(),
            |mut out, canister_id| {
                let _ = write!(out, "\n- {}", canister_id);
                out
            },
        );

        let render = format!(
            "# Proposal to register {num_canisters_to_register} dapp canisters: \n\
             ## Canister ids: {canister_list}"
        );
        Ok(render)
    } else {
        let error_canister_list =
            error_canister_ids
                .iter()
                .fold(String::new(), |mut out, canister_id| {
                    let _ = write!(out, "\n- {}", canister_id);
                    out
                });

        let err_msg: String = format!(
            "Invalid RegisterDappCanisters Proposal: \n\
             The requested canister is an SNS canister. {error_canister_list}"
        );
        Err(err_msg)
    }
}

fn validate_and_render_deregister_dapp_canisters(
    deregister_dapp_canisters: &DeregisterDappCanisters,
    disallowed_canister_ids: &HashSet<CanisterId>,
) -> Result<String, String> {
    if deregister_dapp_canisters.canister_ids.is_empty() {
        return Err("DeregisterDappCanisters must specify at least one canister id".to_string());
    }

    if deregister_dapp_canisters.new_controllers.is_empty() {
        return Err("DeregisterDappControllers must specify the new controllers".to_string());
    }

    let canisters_to_deregister = deregister_dapp_canisters
        .canister_ids
        .iter()
        .map(|id| CanisterId::unchecked_from_principal(*id))
        .collect::<HashSet<CanisterId>>();

    let error_canister_ids: HashSet<&CanisterId> = disallowed_canister_ids
        .intersection(&canisters_to_deregister)
        .collect();

    if error_canister_ids.is_empty() {
        let rendered = format!(
            r"# Proposal to set the listed principals as controllers of the listed canisters:
(This will result in the canisters being deregistered from this SNS.)

## Principals:
- {}

## Canisters:
- {}",
            deregister_dapp_canisters
                .new_controllers
                .iter()
                .map(|c| format!("{}", c))
                .collect::<Vec<_>>()
                .join("\n- "),
            deregister_dapp_canisters
                .canister_ids
                .iter()
                .map(|c| format!("{}", c))
                .collect::<Vec<_>>()
                .join("\n- ")
        );

        Ok(rendered)
    } else {
        let error_canister_list =
            error_canister_ids
                .iter()
                .fold(String::new(), |mut out, canister_id| {
                    let _ = write!(out, "\n- {}", canister_id);
                    out
                });

        let err_msg: String = format!(
            "Invalid DeregisterDappCanisters Proposal: \n\
             The requested canister is an SNS canister. {error_canister_list}"
        );
        Err(err_msg)
    }
}

// Validates and renders a proposal with action ManageSnsMetadata.
pub fn validate_and_render_manage_sns_metadata(
    manage_sns_metadata: &ManageSnsMetadata,
) -> Result<String, String> {
    let mut no_change = true;
    let mut render = "# Proposal to upgrade sns metadata:\n".to_string();
    if let Some(new_url) = &manage_sns_metadata.url {
        SnsMetadata::validate_url(new_url)?;
        render += &format!("# New url: {} \n", new_url);
        no_change = false;
    }
    if let Some(new_name) = &manage_sns_metadata.name {
        SnsMetadata::validate_name(new_name)?;
        render += &format!("# New name: {} \n", new_name);
        no_change = false;
    }
    if let Some(new_description) = &manage_sns_metadata.description {
        SnsMetadata::validate_description(new_description)?;
        render += &format!("# New description: {} \n", new_description);
        no_change = false;
    }
    if let Some(new_logo) = &manage_sns_metadata.logo {
        SnsMetadata::validate_logo(new_logo)?;
        render += &format!("# New logo (base64 encoding): \n {}", new_logo);
        no_change = false;
    }
    if no_change {
        Err(
            "Error: ManageSnsMetadata must change at least one value, all values are None"
                .to_string(),
        )
    } else {
        Ok(render)
    }
}

fn validate_and_render_manage_ledger_parameters(
    manage_ledger_parameters: &ManageLedgerParameters,
) -> Result<String, String> {
    let mut no_change = true;
    let mut render = "# Proposal to change ledger parameters:\n".to_string();
    if let Some(transfer_fee) = &manage_ledger_parameters.transfer_fee {
        render += &format!(
            "# Set token transfer fee: {} token-quantums. \n",
            transfer_fee
        );
        no_change = false;
    }
    if let Some(change_fee_collector) = &manage_ledger_parameters.change_fee_collector {
        match change_fee_collector {
            ChangeFeeCollector::SetTo(set_fee_collector) => {
                let fee_collector_subaccount = set_fee_collector.subaccount.clone();
                if let Some(ref s) = fee_collector_subaccount {
                    if s.subaccount.len() != 32 {
                        return Err(String::from(
                            "If a subaccount is set for the fee-collector, it must be 32 bytes.",
                        ));
                    }
                }
                render += &format!(
                    "# Set the fee collector account: {} \n",
                    Account {
                        owner: set_fee_collector
                            .owner
                            .ok_or(String::from("Fee collector account owner must be set"))?
                            .into(),
                        subaccount: fee_collector_subaccount
                            .map(|s| s.subaccount.try_into().unwrap()),
                    }
                );
            }
            ChangeFeeCollector::Unset(_) => {
                render += "# Unset the fee collector account\n";
            }
        }
        no_change = false;
    }
    if no_change {
        Err(String::from(
            "ManageLedgerParameters must change at least one value, all values are None",
        ))
    } else {
        Ok(render)
    }
}

impl ProposalData {
    /// Returns the proposal's decision status. See [ProposalDecisionStatus] in the SNS's
    /// proto for more information.
    pub fn status(&self) -> ProposalDecisionStatus {
        if self.decided_timestamp_seconds == 0 {
            ProposalDecisionStatus::Open
        } else if self.is_accepted() {
            if self.executed_timestamp_seconds > 0 {
                ProposalDecisionStatus::Executed
            } else if self.failed_timestamp_seconds > 0 {
                ProposalDecisionStatus::Failed
            } else {
                ProposalDecisionStatus::Adopted
            }
        } else {
            ProposalDecisionStatus::Rejected
        }
    }

    /// Returns the proposal's reward status. See [ProposalRewardStatus] in the SNS's
    /// proto for more information.
    pub fn reward_status(&self, now_seconds: u64) -> ProposalRewardStatus {
        if self.has_been_rewarded() {
            return ProposalRewardStatus::Settled;
        }

        if self.accepts_vote(now_seconds) {
            return ProposalRewardStatus::AcceptVotes;
        }

        // TODO(NNS1-2731): Replace this with just ReadyToSettle.
        if self.is_eligible_for_rewards {
            ProposalRewardStatus::ReadyToSettle
        } else {
            ProposalRewardStatus::Settled
        }
    }

    /// Returns true if this proposal has been rewarded.
    ///
    /// This is deduced based on two fields:
    ///
    ///   1. The old field: reward_event_round.
    ///   2. The new field: reward_event_end_timestamp_seconds.
    ///
    /// The second field was added later to support being able to change round duration. We still
    /// need to consult the old field though, because there are some old proposals that used it
    /// before we came up with the new field.
    ///
    /// It is feasible that we backfill old data (that is, populate the new field in old proposals).
    /// Then, we could remove the old field. Whether backfilling is worthwhile is debatable.
    pub fn has_been_rewarded(&self) -> bool {
        self.reward_event_end_timestamp_seconds.is_some() || self.reward_event_round > 0
    }

    /// Returns the proposal's current voting period deadline in seconds from the Unix epoch.
    /// This may change as the wait_for_quiet_state is updated.
    pub fn get_deadline_timestamp_seconds(&self) -> u64 {
        self.wait_for_quiet_state
            .as_ref()
            .map(|wfq| wfq.current_deadline_timestamp_seconds)
            .unwrap_or(
                // Assumes there is no delay between when the proposal is
                // created and when the voting period "countdown clock" starts.
                self.proposal_creation_timestamp_seconds + self.initial_voting_period_seconds,
            )
    }

    /// Returns true if votes are still accepted for the proposal and
    /// false otherwise.
    ///
    /// For voting reward purposes, votes may be accepted even after a
    /// proposal has been decided. Thus, this method may return true
    /// even if the proposal is already decided.
    /// (As soon as a majority is reached, the result cannot turn anymore,
    /// thus the proposal is decided. We still give time to other voters
    /// to cast their votes until the voting period ends so that they can
    /// collect voting rewards).
    pub fn accepts_vote(&self, now_seconds: u64) -> bool {
        // Checks if the proposal's deadline is still in the future.
        now_seconds < self.get_deadline_timestamp_seconds()
    }

    /// Possibly extends a proposal's voting period. The underlying idea is
    /// that if a proposal has a clear result, then there is no need to have
    /// a long voting period. However, if a proposal is controversial and the
    /// result keeps flipping, we should give voters more time to contribute
    /// to the decision.
    /// To this end, this method applies the so called wait-for-quiet algorithm
    /// to the given proposal: It evaluates whether the proposal's voting result
    /// has turned (a yes-result turned into a no-result or vice versa) and, if
    /// this is the case, extends the proposal's deadline.
    /// The initial voting period is extended by at most
    /// 2 * wait_for_quiet_deadline_increase_seconds.
    pub fn evaluate_wait_for_quiet(
        &mut self,
        now_seconds: u64,
        old_tally: &Tally,
        new_tally: &Tally,
    ) {
        let wait_for_quiet_state = self
            .wait_for_quiet_state
            .as_mut()
            .expect("Proposal must have a wait_for_quiet_state.");

        // Do not evaluate wait-for-quiet if there is already a decision, or the
        // proposal's voting deadline has been reached. The deciding amount for yes
        // and no are slightly different, because yes needs a majority to succeed, while
        // no only needs a tie.
        let current_deadline = wait_for_quiet_state.current_deadline_timestamp_seconds;
        let deciding_amount_yes = new_tally.total / 2 + 1;
        let deciding_amount_no = (new_tally.total + 1) / 2;
        if new_tally.yes >= deciding_amount_yes
            || new_tally.no >= deciding_amount_no
            || now_seconds > current_deadline
        {
            return;
        }

        // Returns whether the tally result has turned, i.e. if the result now
        // favors yes, but it used to favor no or vice versa.
        fn vote_has_turned(old_tally: &Tally, new_tally: &Tally) -> bool {
            (old_tally.yes > old_tally.no && new_tally.yes <= new_tally.no)
                || (old_tally.yes <= old_tally.no && new_tally.yes > new_tally.no)
        }
        if !vote_has_turned(old_tally, new_tally) {
            return;
        }

        // Let W be short for wait_for_quiet_deadline_increase_seconds. A proposal's voting
        // period starts with an initial_voting_period_seconds and can be extended
        // to at most initial_voting_period_seconds + 2 * W.
        // The required_margin reflects the proposed deadline extension to be
        // made beyond the current moment, so long as that extends beyond the
        // current wait-for-quiet deadline. We calculate the required_margin a
        // bit indirectly here so as to keep with unsigned integers, but the
        // idea is:
        //
        //     W + (initial_voting_period_seconds - elapsed) / 2
        //
        // Thus, while we are still within the initial voting period, we add
        // to W, but once we are beyond that window, we subtract from W until
        // reaching the limit where required_margin remains at zero. This
        // occurs when:
        //
        //     elapsed = initial_voting_period_seconds + 2 * W
        //
        // As an example, given that W = 12h, if the initial_voting_period_seconds is
        // 24h then the maximum deadline will be 24h + 2 * 12h = 48h.
        //
        // The required_margin ends up being a linearly decreasing value,
        // starting at W + initial_voting_period_seconds / 2 and reducing to zero at the
        // furthest possible deadline. When the vote does not flip, we do not
        // update the deadline, and so there is a chance of ending prior to
        // the extreme limit. But each time the vote flips, we "re-enter" the
        // linear progression according to the elapsed time.
        //
        // This means that whenever there is a flip, the deadline is always
        // set to the current time plus the required_margin, which places us
        // along the linear path that was determined by the starting
        // variables.
        let elapsed_seconds = now_seconds.saturating_sub(self.proposal_creation_timestamp_seconds);
        let required_margin = self
            .wait_for_quiet_deadline_increase_seconds
            .saturating_add(self.initial_voting_period_seconds / 2)
            .saturating_sub(elapsed_seconds / 2);
        let new_deadline = std::cmp::max(
            current_deadline,
            now_seconds.saturating_add(required_margin),
        );

        if new_deadline != current_deadline {
            log!(
                INFO,
                "{}Updating WFQ deadline for proposal: {:?}. Old: {}, New: {}, Ext: {}",
                log_prefix(),
                self.id.as_ref().unwrap(),
                current_deadline,
                new_deadline,
                new_deadline - current_deadline
            );

            wait_for_quiet_state.current_deadline_timestamp_seconds = new_deadline;
        }
    }

    /// Recomputes the proposal's tally.
    /// This is an expensive operation.
    pub fn recompute_tally(&mut self, now_seconds: u64) {
        // Tally proposal
        let mut yes = 0;
        let mut no = 0;
        let mut undecided = 0;
        for ballot in self.ballots.values() {
            let lhs: &mut u64 = if let Ok(vote) = Vote::try_from(ballot.vote) {
                match vote {
                    Vote::Unspecified => &mut undecided,
                    Vote::Yes => &mut yes,
                    Vote::No => &mut no,
                }
            } else {
                &mut undecided
            };
            *lhs = (*lhs).saturating_add(ballot.voting_power)
        }

        // It is validated in `make_proposal` that the total does not
        // exceed u64::MAX: the `saturating_add` is just a precaution.
        let total = yes.saturating_add(no).saturating_add(undecided);

        let new_tally = Tally {
            timestamp_seconds: now_seconds,
            yes,
            no,
            total,
        };

        // Every time the tally changes, (possibly) update the wait-for-quiet
        // dynamic deadline.
        if let Some(old_tally) = self.latest_tally.clone() {
            if new_tally.yes == old_tally.yes
                && new_tally.no == old_tally.no
                && new_tally.total == old_tally.total
            {
                return;
            }

            self.evaluate_wait_for_quiet(now_seconds, &old_tally, &new_tally);
        }

        self.latest_tally = Some(new_tally);
    }

    /// Returns true if the proposal meets the conditions to be accepted, also called "adopted".
    /// The result is only meaningful if a decision on the proposal's result can be made, i.e.,
    /// either there is a majority of yes-votes or the proposal's deadline has passed.
    pub fn is_accepted(&self) -> bool {
        let minimum_yes_proportion_of_exercised = self.minimum_yes_proportion_of_exercised();
        let minimum_yes_proportion_of_total = self.minimum_yes_proportion_of_total();

        debug_assert!(
            minimum_yes_proportion_of_exercised < Percentage::from_basis_points(10_000),
            "minimum_yes_proportion_of_exercised ({minimum_yes_proportion_of_exercised}) should be < 100%"
        );
        debug_assert!(
            minimum_yes_proportion_of_exercised >= Percentage::from_basis_points(5_000),
            "minimum_yes_proportion_of_exercised ({minimum_yes_proportion_of_exercised}) should be >= 50%"
        );

        debug_assert!(
            minimum_yes_proportion_of_total <= minimum_yes_proportion_of_exercised,
            "minimum_yes_proportion_of_total ({minimum_yes_proportion_of_total}) should be <= minimum_yes_proportion_of_exercised ({minimum_yes_proportion_of_exercised})"
        );

        let Some(tally) = &self.latest_tally else {
            return false;
        };

        debug_assert!(
            tally.total >= tally.yes.saturating_add(tally.no),
            "The total number of votes ({}) should be greater than or equal to the number of yes votes ({}) plus the number of no votes ({})",
            tally.total,
            tally.yes,
            tally.no
        );

        let majority_met = Self::majority_decision(
            tally.yes,
            tally.no,
            tally.yes + tally.no,
            minimum_yes_proportion_of_exercised,
        ) == Vote::Yes;

        // We'll convert the values to u128 to prevent overflow.
        let yes = tally.yes as u128;
        let total = tally.total as u128;
        // The unwrap cannot fail because of how minimum_yes_proportion_of_total is computed earlier in this function
        let minimum_yes_proportion_of_total_basis_points =
            minimum_yes_proportion_of_total.basis_points.unwrap() as u128;

        let quorum_met = yes * 10_000 >= total * minimum_yes_proportion_of_total_basis_points;

        quorum_met && majority_met
    }

    /// Returns true if a decision can be made right now to adopt or reject the proposal.
    /// The proposal must be tallied prior to calling this method.
    pub fn can_make_decision(&self, now_seconds: u64) -> bool {
        debug_assert!(self.latest_tally.is_some());
        let Some(tally) = &self.latest_tally else {
            return false;
        };
        // Even when a proposal's deadline has not passed, a proposal is
        // adopted if strictly more than half of the votes are 'yes' and
        // rejected if at least half of the votes are 'no'. The conditions
        // are described as below to avoid overflow. In the absence of overflow,
        // the below is equivalent to (2 * yes > total) || (2 * no >= total).
        let absolute_majority = self.early_decision() != Vote::Unspecified;
        let expired = !self.accepts_vote(now_seconds);
        let decision_reason = match (absolute_majority, expired) {
            (true, true) => "majority and expiration",
            (true, false) => "majority",
            (false, true) => "expiration",
            (false, false) => return false,
        };
        log!(
            INFO,
            "{}Proposal {} decided, thanks to {}. Tally at decision time: {:?}",
            log_prefix(),
            self.id
                .as_ref()
                .map_or("unknown".to_string(), |i| format!("{}", i.id)),
            decision_reason,
            tally
        );
        true
    }

    /// In some cases, a proposal can be decided before the voting period ends,
    /// if enough voting has happened that further votes cannot change the result.
    /// If the proposal has been decided, this function returns the decision.
    /// Otherwise, it returns `Vote::Unspecified`.
    ///
    /// Preconditions:
    /// - `latest_tally` must be `Some`.
    pub fn early_decision(&self) -> Vote {
        let tally = &self
            .latest_tally
            .as_ref()
            .expect("expected latest_tally to not be None");

        let minimum_yes_proportion_of_exercised = self.minimum_yes_proportion_of_exercised();

        Self::majority_decision(
            tally.yes,
            tally.no,
            tally.total,
            minimum_yes_proportion_of_exercised,
        )
    }

    pub fn minimum_yes_proportion_of_total(&self) -> Percentage {
        let minimum_yes_proportion_of_total = self
            .minimum_yes_proportion_of_total
            .unwrap_or(NervousSystemParameters::MINIMUM_YES_PROPORTION_OF_TOTAL_VOTING_POWER);
        // make sure minimum_yes_proportion_of_total.basis_points isn't None
        if minimum_yes_proportion_of_total.basis_points.is_some() {
            minimum_yes_proportion_of_total
        } else {
            NervousSystemParameters::MINIMUM_YES_PROPORTION_OF_EXERCISED_VOTING_POWER
        }
    }

    pub fn minimum_yes_proportion_of_exercised(&self) -> Percentage {
        let minimum_yes_proportion_of_exercised = self
            .minimum_yes_proportion_of_exercised
            .unwrap_or(NervousSystemParameters::MINIMUM_YES_PROPORTION_OF_EXERCISED_VOTING_POWER);
        // make sure minimum_yes_proportion_of_exercised.basis_points isn't None
        if minimum_yes_proportion_of_exercised.basis_points.is_some() {
            minimum_yes_proportion_of_exercised
        } else {
            NervousSystemParameters::MINIMUM_YES_PROPORTION_OF_EXERCISED_VOTING_POWER
        }
    }

    /// Considers the amount of 'yes' and 'no' voting power in relation to the total voting power,
    /// based on a percentage threshold that must be met or exceeded for a decision.
    /// - 'yes': Amount of voting power voting 'yes'.
    /// - 'no': Amount of voting power voting 'no'.
    /// - 'total': Total voting power.
    /// - 'percentage_of_total_required': The minimum percentage of the total voting power required for a decision.
    /// The function returns a `Vote`:
    /// - `Vote::Yes` if the amount of voting power voting 'yes' votes exceeds `percentage_of_total_required` of the total.
    /// - `Vote::No` if the amount of voting power voting 'no' votes is equal to or exceeds `1-percentage_of_total_required` of the total.
    /// - `Vote::Unspecified` if neither the amount of voting power voting 'yes' nor 'no' meet their respective thresholds.
    ///
    /// Preconditions:
    /// - `yes + no <= total`
    /// - `percentage_of_total_required <= 100%`
    /// - `percentage_of_total_required.basis_points` is not `None`
    pub fn majority_decision(
        yes: u64,
        no: u64,
        total: u64,
        percentage_of_total_required: Percentage,
    ) -> Vote {
        let yes = yes as u128;
        let no = no as u128;
        let total = total as u128;
        debug_assert!(total >= yes + no);

        // "permyriad" being a somewhat-obscure term for "per 10,000", analogous to how "percentage" means "per 100"
        let required_yes_of_total_basis_points =
            u128::from(percentage_of_total_required.basis_points.unwrap());
        let required_no_of_total_basis_points =
            10_000u128.saturating_sub(required_yes_of_total_basis_points);

        debug_assert!(required_yes_of_total_basis_points <= 10_000);

        if yes * 10_000 > total * required_yes_of_total_basis_points {
            Vote::Yes
        } else if no * 10_000 >= total * required_no_of_total_basis_points {
            Vote::No
        } else {
            Vote::Unspecified
        }
    }

    /// Return true if the proposal can be purged from storage, e.g.,
    /// if it is allowed to be garbage collected.
    pub(crate) fn can_be_purged(&self, now_seconds: u64) -> bool {
        self.status().is_final() && self.reward_status(now_seconds).is_final()
    }

    // Returns a clone of self, except that "large blob fields" are replaced
    // with a (UTF-8 encoded) textual summary of their contents. See
    // summarize_blob_field.
    pub(crate) fn strip_large_fields(&self) -> Self {
        Self {
            proposal: self
                .proposal
                .as_ref()
                .map(|proposal| proposal.strip_large_fields()),
            ..self.clone()
        }
    }
}

impl ProposalDecisionStatus {
    /// Return true if the proposal decision status is 'final', i.e., the proposal
    /// decision status is one that cannot be changed anymore.
    pub fn is_final(&self) -> bool {
        matches!(
            self,
            ProposalDecisionStatus::Rejected
                | ProposalDecisionStatus::Executed
                | ProposalDecisionStatus::Failed
        )
    }
}

impl ProposalRewardStatus {
    /// Return true if this reward status is 'final', i.e., the proposal
    /// reward status is one that cannot be changed anymore.
    pub fn is_final(&self) -> bool {
        matches!(self, ProposalRewardStatus::Settled)
    }
}

#[cfg(test)]
mod tests {
    use super::*;
    use crate::{
        pb::v1::{
            governance::{self, Version},
            Empty, Governance as GovernanceProto, NeuronId, Proposal, ProposalId, Subaccount,
            WaitForQuietState,
        },
        sns_upgrade::{
            CanisterSummary, GetNextSnsVersionRequest, GetNextSnsVersionResponse,
            GetSnsCanistersSummaryRequest, GetSnsCanistersSummaryResponse, GetWasmRequest,
            GetWasmResponse, SnsCanisterType, SnsVersion, SnsWasm,
        },
        tests::{assert_is_err, assert_is_ok},
        types::test_helpers::NativeEnvironment,
    };
    use candid::Encode;
    use futures::FutureExt;
    use ic_base_types::{NumBytes, PrincipalId};
    use ic_crypto_sha2::Sha256;
    use ic_nervous_system_clients::canister_status::{CanisterStatusResultV2, CanisterStatusType};
    use ic_nervous_system_common_test_keys::TEST_USER1_PRINCIPAL;
    use ic_nns_constants::SNS_WASM_CANISTER_ID;
    use ic_protobuf::types::v1::CanisterInstallMode as CanisterInstallModeProto;
    use ic_test_utilities::types::ids::canister_test_id;
    use lazy_static::lazy_static;
    use maplit::{btreemap, hashset};
    use std::convert::TryFrom;

    pub const FORBIDDEN_CANISTER: CanisterId = CanisterId::ic_00();

    lazy_static! {
        static ref DEFAULT_PARAMS: NervousSystemParameters =
            NervousSystemParameters::with_default_values();
        static ref EMPTY_FUNCTIONS: BTreeMap<u64, NervousSystemFunction> = BTreeMap::new();
        static ref SNS_ROOT_CANISTER_ID: CanisterId = canister_test_id(500);
        static ref SNS_GOVERNANCE_CANISTER_ID: CanisterId = canister_test_id(501);
        static ref SNS_LEDGER_CANISTER_ID: CanisterId = canister_test_id(502);
        static ref FAKE_ENV: Box<dyn Environment> =
            Box::new(NativeEnvironment::new(Some(*SNS_GOVERNANCE_CANISTER_ID)));
    }

    fn governance_proto_for_proposal_tests(deployed_version: Option<Version>) -> GovernanceProto {
        GovernanceProto {
            neurons: Default::default(),
            proposals: Default::default(),
            parameters: Some(DEFAULT_PARAMS.clone()),
            latest_reward_event: None,
            in_flight_commands: Default::default(),
            genesis_timestamp_seconds: 0,
            metrics: None,
            ledger_canister_id: Some(SNS_LEDGER_CANISTER_ID.get()),
            root_canister_id: Some(canister_test_id(10000).get()),
            id_to_nervous_system_functions: EMPTY_FUNCTIONS.clone(),
            mode: governance::Mode::Normal.into(),
            swap_canister_id: None,
            sns_metadata: None,
            deployed_version,
            pending_version: None,
            sns_initialization_parameters: "".to_string(),
            is_finalizing_disburse_maturity: None,
            maturity_modulation: None,
        }
    }

    fn validate_default_proposal(proposal: &Proposal) -> Result<String, String> {
        let governance_proto = governance_proto_for_proposal_tests(None);
        validate_and_render_proposal(
            proposal,
            &**FAKE_ENV,
            &governance_proto,
            vec![FORBIDDEN_CANISTER],
        )
        .now_or_never()
        .unwrap()
    }

    fn validate_default_action(action: &Option<proposal::Action>) -> Result<String, String> {
        let governance_proto = governance_proto_for_proposal_tests(None);
        validate_and_render_action(
            action,
            &**FAKE_ENV,
            &governance_proto,
            vec![FORBIDDEN_CANISTER],
        )
        .now_or_never()
        .unwrap()
    }

    fn basic_principal_id() -> PrincipalId {
        PrincipalId::try_from(vec![42_u8]).unwrap()
    }

    fn basic_motion_proposal() -> Proposal {
        let result = Proposal {
            title: "title".into(),
            summary: "summary".into(),
            url: "http://www.example.com".into(),
            action: Some(proposal::Action::Motion(Motion::default())),
        };
        assert_is_ok(validate_default_proposal(&result));
        result
    }

    fn subaccount_1() -> Subaccount {
        let mut subaccount = vec![0; 32];
        subaccount[31] = 1;
        Subaccount { subaccount }
    }

    #[test]
    fn proposal_title_is_not_too_long() {
        let mut proposal = basic_motion_proposal();
        proposal.title = "".into();

        assert_is_ok(validate_default_proposal(&proposal));

        for _ in 0..PROPOSAL_TITLE_BYTES_MAX {
            proposal.title.push('x');
            assert_is_ok(validate_default_proposal(&proposal));
        }

        // Kaboom!
        proposal.title.push('z');
        assert_is_err(validate_default_proposal(&proposal));
    }

    #[test]
    fn proposal_summary_is_not_too_long() {
        let mut proposal = basic_motion_proposal();
        proposal.summary = "".into();
        assert_is_ok(validate_default_proposal(&proposal));

        for _ in 0..PROPOSAL_SUMMARY_BYTES_MAX {
            proposal.summary.push('x');
            assert_is_ok(validate_default_proposal(&proposal));
        }

        // Kaboom!
        proposal.summary.push('z');
        assert_is_err(validate_default_proposal(&proposal));
    }

    #[test]
    fn proposal_url_is_not_too_long() {
        let mut proposal = basic_motion_proposal();
        proposal.url = "".into();
        assert_is_ok(validate_default_proposal(&proposal));

        for _ in 0..PROPOSAL_URL_CHAR_MAX {
            proposal.url.push('x');
            assert_is_ok(validate_default_proposal(&proposal));
        }

        // Kaboom!
        proposal.url.push('z');
        assert_is_err(validate_default_proposal(&proposal));
    }

    #[test]
    fn proposal_action_is_required() {
        assert_is_err(validate_default_action(&None));
    }

    #[test]
    fn unspecified_action_is_invalid() {
        assert_is_err(validate_default_action(&Some(
            proposal::Action::Unspecified(Empty {}),
        )));
    }

    #[test]
    fn motion_text_not_too_long() {
        let mut proposal = basic_motion_proposal();

        fn validate_is_ok(proposal: &Proposal) {
            assert_is_ok(validate_default_proposal(proposal));
            assert_is_ok(validate_default_action(&proposal.action));
            match proposal.action.as_ref().unwrap() {
                proposal::Action::Motion(motion) => {
                    assert_is_ok(validate_and_render_motion(motion))
                }
                _ => panic!("proposal.action is not Motion."),
            }
        }

        validate_is_ok(&proposal);
        for _ in 0..PROPOSAL_MOTION_TEXT_BYTES_MAX {
            // Push a character to motion_text.
            match proposal.action.as_mut().unwrap() {
                proposal::Action::Motion(motion) => motion.motion_text.push('a'),
                _ => panic!("proposal.action is not Motion."),
            }

            validate_is_ok(&proposal);
        }

        // The straw that breaks the camel's back: push one more character to motion_text.
        match proposal.action.as_mut().unwrap() {
            proposal::Action::Motion(motion) => motion.motion_text.push('a'),
            _ => panic!("proposal.action is not Motion."),
        }

        // Assert that proposal is no longer ok.
        assert_is_err(validate_default_proposal(&proposal));
        assert_is_err(validate_default_action(&proposal.action));
        match proposal.action.as_ref().unwrap() {
            proposal::Action::Motion(motion) => assert_is_err(validate_and_render_motion(motion)),
            _ => panic!("proposal.action is not Motion."),
        }
    }

    fn basic_upgrade_sns_controlled_canister_proposal() -> Proposal {
        let upgrade = UpgradeSnsControlledCanister {
            canister_id: Some(basic_principal_id()),
            new_canister_wasm: vec![0, 0x61, 0x73, 0x6D, 1, 0, 0, 0],
            canister_upgrade_arg: None,
            mode: Some(CanisterInstallModeProto::Upgrade.into()),
        };
        assert_is_ok(validate_and_render_upgrade_sns_controlled_canister(
            &upgrade,
        ));

        let mut result = basic_motion_proposal();
        result.action = Some(proposal::Action::UpgradeSnsControlledCanister(upgrade));

        assert_is_ok(validate_default_action(&result.action));
        assert_is_ok(validate_default_proposal(&result));

        result
    }

    fn assert_validate_upgrade_sns_controlled_canister_is_err(proposal: &Proposal) {
        assert_is_err(validate_default_proposal(proposal));
        assert_is_err(validate_default_action(&proposal.action));

        match proposal.action.as_ref().unwrap() {
            proposal::Action::UpgradeSnsControlledCanister(upgrade) => {
                assert_is_err(validate_and_render_upgrade_sns_controlled_canister(upgrade))
            }
            _ => panic!("Proposal.action is not an UpgradeSnsControlledCanister."),
        }
    }

    #[test]
    fn upgrade_must_have_canister_id() {
        let mut proposal = basic_upgrade_sns_controlled_canister_proposal();

        // Create a defect.
        match proposal.action.as_mut().unwrap() {
            proposal::Action::UpgradeSnsControlledCanister(upgrade) => {
                upgrade.canister_id = None;
                assert_is_err(validate_and_render_upgrade_sns_controlled_canister(upgrade));
            }
            _ => panic!("Proposal.action is not an UpgradeSnsControlledCanister."),
        }

        assert_validate_upgrade_sns_controlled_canister_is_err(&proposal);
    }

    /// The minimum WASM is 8 bytes long. Therefore, we must not allow the
    /// new_canister_wasm field to be empty.
    #[test]
    fn upgrade_wasm_must_be_non_empty() {
        let mut proposal = basic_upgrade_sns_controlled_canister_proposal();

        // Create a defect.
        match proposal.action.as_mut().unwrap() {
            proposal::Action::UpgradeSnsControlledCanister(upgrade) => {
                upgrade.new_canister_wasm = vec![];
                assert_is_err(validate_and_render_upgrade_sns_controlled_canister(upgrade));
            }
            _ => panic!("Proposal.action is not an UpgradeSnsControlledCanister."),
        }

        assert_validate_upgrade_sns_controlled_canister_is_err(&proposal);
    }

    #[test]
    fn upgrade_wasm_must_not_be_dead_beef() {
        let mut proposal = basic_upgrade_sns_controlled_canister_proposal();

        // Create a defect.
        match proposal.action.as_mut().unwrap() {
            proposal::Action::UpgradeSnsControlledCanister(upgrade) => {
                // This is invalid, because it does not have the magical first
                // four bytes that a WASM is supposed to have. (Instead, the
                // first four bytes of this Vec are 0xDeadBeef.)
                upgrade.new_canister_wasm = vec![0xde, 0xad, 0xbe, 0xef, 1, 0, 0, 0];
                assert!(upgrade.new_canister_wasm.len() == 8); // The minimum wasm len.
                assert_is_err(validate_and_render_upgrade_sns_controlled_canister(upgrade));
            }
            _ => panic!("Proposal.action is not an UpgradeSnsControlledCanister."),
        }

        assert_validate_upgrade_sns_controlled_canister_is_err(&proposal);
    }

    #[test]
    fn upgrade_wasm_can_be_gzipped() {
        let mut proposal = basic_upgrade_sns_controlled_canister_proposal();

        match proposal.action.as_mut().unwrap() {
            proposal::Action::UpgradeSnsControlledCanister(upgrade) => {
                upgrade.new_canister_wasm =
                    vec![0x1f, 0x8b, 0x08, 0x08, 0xa3, 0x8e, 0xcf, 0x63, 0, 0x03];
                assert!(upgrade.new_canister_wasm.len() >= 8); // The minimum wasm len.
                assert_is_ok(validate_and_render_upgrade_sns_controlled_canister(upgrade));
            }
            _ => panic!("Proposal.action is not an UpgradeSnsControlledCanister."),
        }

        assert_is_ok(validate_default_proposal(&proposal));
        assert_is_ok(validate_default_action(&proposal.action));
    }

    fn basic_add_nervous_system_function_proposal() -> Proposal {
        let nervous_system_function = NervousSystemFunction {
            id: 1000,
            name: "a".to_string(),
            description: None,
            function_type: Some(FunctionType::GenericNervousSystemFunction(
                GenericNervousSystemFunction {
                    target_canister_id: Some(CanisterId::from_u64(1).get()),
                    target_method_name: Some("test_method".to_string()),
                    validator_canister_id: Some(CanisterId::from_u64(1).get()),
                    validator_method_name: Some("test_validator_method".to_string()),
                },
            )),
        };
        let rendered = validate_and_render_add_generic_nervous_system_function(
            &hashset![FORBIDDEN_CANISTER],
            &nervous_system_function,
            &EMPTY_FUNCTIONS,
        )
        .unwrap();

        // Assert that the output is pretty-printed by checking for at least one
        // newline.
        assert!(rendered.contains("NervousSystemFunction {\n"));

        let mut result = basic_motion_proposal();
        result.action = Some(proposal::Action::AddGenericNervousSystemFunction(
            nervous_system_function,
        ));

        assert_is_ok(validate_default_action(&result.action));
        assert_is_ok(validate_default_proposal(&result));

        result
    }

    #[test]
    fn add_nervous_system_function_function_must_have_fields_set() {
        let mut proposal = basic_add_nervous_system_function_proposal();

        // Make sure function type is invalid
        match proposal.clone().action.as_mut().unwrap() {
            proposal::Action::AddGenericNervousSystemFunction(nervous_system_function) => {
                nervous_system_function.function_type = None;
                assert_is_err(validate_and_render_add_generic_nervous_system_function(
                    &hashset![FORBIDDEN_CANISTER],
                    nervous_system_function,
                    &EMPTY_FUNCTIONS,
                ));
            }
            _ => panic!("Proposal.action is not AddGenericNervousSystemFunction"),
        }

        // Make sure invalid/unset ids are invalid.
        match proposal.clone().action.as_mut().unwrap() {
            proposal::Action::AddGenericNervousSystemFunction(nervous_system_function) => {
                nervous_system_function.id = 100;
                assert_is_err(validate_and_render_add_generic_nervous_system_function(
                    &hashset![FORBIDDEN_CANISTER],
                    nervous_system_function,
                    &EMPTY_FUNCTIONS,
                ));
            }
            _ => panic!("Proposal.action is not AddGenericNervousSystemFunction"),
        }

        // Make sure name is set
        match proposal.clone().action.as_mut().unwrap() {
            proposal::Action::AddGenericNervousSystemFunction(nervous_system_function) => {
                nervous_system_function.name = "".to_string();
                assert_is_err(validate_and_render_add_generic_nervous_system_function(
                    &hashset![FORBIDDEN_CANISTER],
                    nervous_system_function,
                    &EMPTY_FUNCTIONS,
                ));
            }
            _ => panic!("Proposal.action is not AddGenericNervousSystemFunction"),
        }

        // Make sure name is not too big
        match proposal.clone().action.as_mut().unwrap() {
            proposal::Action::AddGenericNervousSystemFunction(nervous_system_function) => {
                nervous_system_function.name = "X".repeat(257);
                assert_is_err(validate_and_render_add_generic_nervous_system_function(
                    &hashset![FORBIDDEN_CANISTER],
                    nervous_system_function,
                    &EMPTY_FUNCTIONS,
                ));
            }
            _ => panic!("Proposal.action is not AddGenericNervousSystemFunction"),
        }

        // Make sure description is not too big
        match proposal.clone().action.as_mut().unwrap() {
            proposal::Action::AddGenericNervousSystemFunction(nervous_system_function) => {
                nervous_system_function.description = Some("X".repeat(10010));
                assert_is_err(validate_and_render_add_generic_nervous_system_function(
                    &hashset![FORBIDDEN_CANISTER],
                    nervous_system_function,
                    &EMPTY_FUNCTIONS,
                ));
            }
            _ => panic!("Proposal.action is not AddGenericNervousSystemFunction"),
        }

        // Make sure not setting the target canister is invalid.
        match proposal.clone().action.as_mut().unwrap() {
            proposal::Action::AddGenericNervousSystemFunction(nervous_system_function) => {
                match nervous_system_function.function_type.as_mut() {
                    Some(FunctionType::GenericNervousSystemFunction(
                        GenericNervousSystemFunction {
                            target_canister_id, ..
                        },
                    )) => {
                        *target_canister_id = None;
                    }
                    _ => panic!("FunctionType is not GenericNervousSystemFunction"),
                }
                assert_is_err(validate_and_render_add_generic_nervous_system_function(
                    &hashset![FORBIDDEN_CANISTER],
                    nervous_system_function,
                    &EMPTY_FUNCTIONS,
                ));
            }
            _ => panic!("Proposal.action is not AddGenericNervousSystemFunction"),
        }

        // Make sure not setting the target method name is invalid.
        match proposal.clone().action.as_mut().unwrap() {
            proposal::Action::AddGenericNervousSystemFunction(nervous_system_function) => {
                match nervous_system_function.function_type.as_mut() {
                    Some(FunctionType::GenericNervousSystemFunction(
                        GenericNervousSystemFunction {
                            target_method_name, ..
                        },
                    )) => {
                        *target_method_name = None;
                    }
                    _ => panic!("FunctionType is not GenericNervousSystemFunction"),
                }
                assert_is_err(validate_and_render_add_generic_nervous_system_function(
                    &hashset![FORBIDDEN_CANISTER],
                    nervous_system_function,
                    &EMPTY_FUNCTIONS,
                ));
            }
            _ => panic!("Proposal.action is not AddGenericNervousSystemFunction"),
        }

        // Make sure not setting the validator canister id is invalid.
        match proposal.clone().action.as_mut().unwrap() {
            proposal::Action::AddGenericNervousSystemFunction(nervous_system_function) => {
                match nervous_system_function.function_type.as_mut() {
                    Some(FunctionType::GenericNervousSystemFunction(
                        GenericNervousSystemFunction {
                            validator_canister_id,
                            ..
                        },
                    )) => {
                        *validator_canister_id = None;
                    }
                    _ => panic!("FunctionType is not GenericNervousSystemFunction"),
                }
                assert_is_err(validate_and_render_add_generic_nervous_system_function(
                    &hashset![FORBIDDEN_CANISTER],
                    nervous_system_function,
                    &EMPTY_FUNCTIONS,
                ));
            }
            _ => panic!("Proposal.action is not AddGenericNervousSystemFunction"),
        }

        // Make sure not setting the validator method name is invalid.
        match proposal.action.as_mut().unwrap() {
            proposal::Action::AddGenericNervousSystemFunction(nervous_system_function) => {
                match nervous_system_function.function_type.as_mut() {
                    Some(FunctionType::GenericNervousSystemFunction(
                        GenericNervousSystemFunction {
                            validator_method_name,
                            ..
                        },
                    )) => {
                        *validator_method_name = None;
                    }
                    _ => panic!("FunctionType is not GenericNervousSystemFunction"),
                }
                assert_is_err(validate_and_render_add_generic_nervous_system_function(
                    &hashset![FORBIDDEN_CANISTER],
                    nervous_system_function,
                    &EMPTY_FUNCTIONS,
                ));
            }
            _ => panic!("Proposal.action is not AddGenericNervousSystemFunction"),
        }
    }

    #[test]
    fn add_nervous_system_function_cant_reuse_ids() {
        let nervous_system_function = NervousSystemFunction {
            id: 1000,
            name: "a".to_string(),
            description: None,
            function_type: Some(FunctionType::GenericNervousSystemFunction(
                GenericNervousSystemFunction {
                    target_canister_id: Some(CanisterId::from_u64(1).get()),
                    target_method_name: Some("test_method".to_string()),
                    validator_canister_id: Some(CanisterId::from_u64(1).get()),
                    validator_method_name: Some("test_validator_method".to_string()),
                },
            )),
        };

        let mut functions_map = BTreeMap::new();
        assert_is_ok(validate_and_render_add_generic_nervous_system_function(
            &hashset![FORBIDDEN_CANISTER],
            &nervous_system_function,
            &functions_map,
        ));

        functions_map.insert(1000, nervous_system_function.clone());

        let rendered =
            validate_and_render_remove_nervous_generic_system_function(1000, &functions_map)
                .unwrap();

        // Assert that the output is pretty-printed by checking for at least one
        // newline.
        assert!(rendered.contains("NervousSystemFunction {\n"));

        functions_map.insert(1000, (*NERVOUS_SYSTEM_FUNCTION_DELETION_MARKER).clone());

        assert_is_err(validate_and_render_add_generic_nervous_system_function(
            &hashset![FORBIDDEN_CANISTER],
            &nervous_system_function,
            &functions_map,
        ));
    }

    #[test]
    fn add_nervous_system_function_cant_exceed_maximum() {
        let mut functions_map = BTreeMap::new();

        // Fill up the functions_map with the allowed number of functions
        for i in 0..MAX_NUMBER_OF_GENERIC_NERVOUS_SYSTEM_FUNCTIONS {
            let nervous_system_function = NervousSystemFunction {
                id: i as u64 + 1000, // Valid ids for GenericNervousSystemFunction start at 1000
                name: "a".to_string(),
                description: None,
                function_type: Some(FunctionType::GenericNervousSystemFunction(
                    GenericNervousSystemFunction {
                        target_canister_id: Some(CanisterId::from_u64(i as u64).get()),
                        target_method_name: Some("test_method".to_string()),
                        validator_canister_id: Some(CanisterId::from_u64(i as u64).get()),
                        validator_method_name: Some("test_validator_method".to_string()),
                    },
                )),
            };
            functions_map.insert(i as u64, nervous_system_function);
        }

        let nervous_system_function = NervousSystemFunction {
            id: u64::MAX, // id that is not taken
            name: "a".to_string(),
            description: None,
            function_type: Some(FunctionType::GenericNervousSystemFunction(
                GenericNervousSystemFunction {
                    target_canister_id: Some(CanisterId::from(u64::MAX).get()),
                    target_method_name: Some("test_method".to_string()),
                    validator_canister_id: Some(CanisterId::from_u64(u64::MAX).get()),
                    validator_method_name: Some("test_validator_method".to_string()),
                },
            )),
        };

        // Attempting to insert another GenericNervousSystemFunction should fail validation
        assert_is_err(validate_and_render_add_generic_nervous_system_function(
            &hashset![FORBIDDEN_CANISTER],
            &nervous_system_function,
            &functions_map,
        ));
    }

    // Create a dummy status with module hash and CanisterStatusType
    fn canister_status_for_test(
        module_hash: Vec<u8>,
        status: CanisterStatusType,
    ) -> CanisterStatusResultV2 {
        CanisterStatusResultV2::new(
            status,
            Some(module_hash),
            vec![],
            NumBytes::new(0),
            0,
            0,
            Some(0),
            0,
            0,
        )
    }

    /// This assumes that the current_version is:
    /// SnsVersion {
    ///     root_wasm_hash: Sha256::hash(&[1]),
    ///     governance_wasm_hash:  Sha256::hash(&[2]),
    ///     ledger_wasm_hash:  Sha256::hash(&[3]),
    ///     swap_wasm_hash:  Sha256::hash(&[4]),
    ///     archive_wasm_hash: Sha256::hash(&[5])
    /// }
    ///
    /// It also is set to only upgrade root.
    fn setup_for_upgrade_sns_to_next_version_validation_tests(
    ) -> (NativeEnvironment, GovernanceProto) {
        let expected_canister_to_be_upgraded = SnsCanisterType::Root;

        let expected_wasm_hash_requested = Sha256::hash(&[6]).to_vec();
        let root_canister_id = *SNS_ROOT_CANISTER_ID;

        let governance_canister_id = *SNS_GOVERNANCE_CANISTER_ID;
        let ledger_canister_id = *SNS_LEDGER_CANISTER_ID;
        let swap_canister_id = canister_test_id(503);
        let ledger_archive_ids = [canister_test_id(504)];
        let index_canister_id = canister_test_id(505);

        let root_hash = Sha256::hash(&[1]).to_vec();
        let governance_hash = Sha256::hash(&[2]).to_vec();
        let ledger_hash = Sha256::hash(&[3]).to_vec();
        let swap_hash = Sha256::hash(&[4]).to_vec();
        let archive_hash = Sha256::hash(&[5]).to_vec();
        let index_hash = Sha256::hash(&[7]).to_vec();

        let next_sns_version = SnsVersion {
            root_wasm_hash: Sha256::hash(&[6]).to_vec(),
            governance_wasm_hash: governance_hash.clone(),
            ledger_wasm_hash: ledger_hash.clone(),
            swap_wasm_hash: swap_hash.clone(),
            archive_wasm_hash: archive_hash.clone(),
            index_wasm_hash: index_hash.clone(),
        };

        let current_governance_proto_version = Version {
            root_wasm_hash: root_hash.clone(),
            governance_wasm_hash: governance_hash.clone(),
            ledger_wasm_hash: ledger_hash.clone(),
            swap_wasm_hash: swap_hash.clone(),
            archive_wasm_hash: archive_hash.clone(),
            index_wasm_hash: index_hash.clone(),
        };

        let mut env = NativeEnvironment::new(Some(governance_canister_id));
        env.default_canister_call_response =
            Err((Some(1), "Oh no something was not covered!".to_string()));
        env.set_call_canister_response(
            root_canister_id,
            "get_sns_canisters_summary",
            Encode!(&GetSnsCanistersSummaryRequest {
                update_canister_list: Some(true)
            })
            .unwrap(),
            Ok(Encode!(&GetSnsCanistersSummaryResponse {
                root: Some(CanisterSummary {
                    status: Some(canister_status_for_test(
                        root_hash,
                        CanisterStatusType::Running
                    )),
                    canister_id: Some(root_canister_id.get())
                }),
                governance: Some(CanisterSummary {
                    status: Some(canister_status_for_test(
                        governance_hash,
                        CanisterStatusType::Running
                    )),
                    canister_id: Some(governance_canister_id.get())
                }),
                ledger: Some(CanisterSummary {
                    status: Some(canister_status_for_test(
                        ledger_hash,
                        CanisterStatusType::Running
                    )),
                    canister_id: Some(ledger_canister_id.get())
                }),
                swap: Some(CanisterSummary {
                    status: Some(canister_status_for_test(
                        swap_hash,
                        CanisterStatusType::Running
                    )),
                    canister_id: Some(swap_canister_id.get())
                }),
                dapps: vec![],
                archives: ledger_archive_ids
                    .iter()
                    .map(|canister_id| CanisterSummary {
                        status: Some(canister_status_for_test(
                            archive_hash.clone(),
                            CanisterStatusType::Running
                        )),
                        canister_id: Some(canister_id.get())
                    })
                    .collect(),
                index: Some(CanisterSummary {
                    status: Some(canister_status_for_test(
                        index_hash,
                        CanisterStatusType::Running
                    )),
                    canister_id: Some(index_canister_id.get())
                }),
            })
            .unwrap()),
        );
        env.set_call_canister_response(
            SNS_WASM_CANISTER_ID,
            "get_next_sns_version",
            Encode!(&GetNextSnsVersionRequest {
                current_version: Some(current_governance_proto_version.clone().into())
            })
            .unwrap(),
            Ok(Encode!(&GetNextSnsVersionResponse {
                next_version: Some(next_sns_version)
            })
            .unwrap()),
        );
        env.set_call_canister_response(
            SNS_WASM_CANISTER_ID,
            "get_wasm",
            Encode!(&GetWasmRequest {
                hash: expected_wasm_hash_requested
            })
            .unwrap(),
            Ok(Encode!(&GetWasmResponse {
                wasm: Some(SnsWasm {
                    wasm: vec![9, 8, 7, 6, 5, 4, 3, 2],
                    canister_type: expected_canister_to_be_upgraded.into() // Governance
                })
            })
            .unwrap()),
        );

        let mut governance_proto =
            governance_proto_for_proposal_tests(Some(current_governance_proto_version));
        governance_proto.root_canister_id = Some(root_canister_id.get());

        (env, governance_proto)
    }

    #[test]
    fn upgrade_sns_to_next_version_renders_correctly() {
        let (env, governance_proto) = setup_for_upgrade_sns_to_next_version_validation_tests();
        let action = Action::UpgradeSnsToNextVersion(UpgradeSnsToNextVersion {});
        // Same id as setup_env_for_upgrade_sns_proposals
        let actual_text = validate_and_render_action(
            &Some(action),
            &env,
            &governance_proto,
            vec![FORBIDDEN_CANISTER],
        )
        .now_or_never()
        .unwrap()
        .unwrap();

        let expected_text = r"# Proposal to upgrade SNS to next version:

## SNS Current Version:
Version {
    root: 4bf5122f344554c53bde2ebb8cd2b7e3d1600ad631c385a5d7cce23c7785459a,
    governance: dbc1b4c900ffe48d575b5da5c638040125f65db0fe3e24494b76ea986457d986,
    ledger: 084fed08b978af4d7d196a7446a86b58009e636b611db16211b65a9aadff29c5,
    swap: e52d9c508c502347344d8c07ad91cbd6068afc75ff6292f062a09ca381c89e71,
    archive: e77b9a9ae9e30b0dbdb6f510a264ef9de781501d7b6b92ae89eb059c5ab743db,
    index: ca358758f6d27e6cf45272937977a748fd88391db679ceda7dc7bf1f005ee879,
}

## SNS New Version:
Version {
    root: 67586e98fad27da0b9968bc039a1ef34c939b9b8e523a8bef89d478608c5ecf6,
    governance: dbc1b4c900ffe48d575b5da5c638040125f65db0fe3e24494b76ea986457d986,
    ledger: 084fed08b978af4d7d196a7446a86b58009e636b611db16211b65a9aadff29c5,
    swap: e52d9c508c502347344d8c07ad91cbd6068afc75ff6292f062a09ca381c89e71,
    archive: e77b9a9ae9e30b0dbdb6f510a264ef9de781501d7b6b92ae89eb059c5ab743db,
    index: ca358758f6d27e6cf45272937977a748fd88391db679ceda7dc7bf1f005ee879,
}

## Canisters to be upgraded: q7t5l-saaaa-aaaaa-aah2a-cai
## Upgrade Version: 67586e98fad27da0b9968bc039a1ef34c939b9b8e523a8bef89d478608c5ecf6
";
        assert_eq!(actual_text, expected_text);
    }

    #[test]
    fn fail_validation_for_upgrade_sns_to_next_version_when_no_next_version() {
        let action = Action::UpgradeSnsToNextVersion(UpgradeSnsToNextVersion {});
        let (mut env, governance_proto) = setup_for_upgrade_sns_to_next_version_validation_tests();

        let root_hash = Sha256::hash(&[1]).to_vec();
        let governance_hash = Sha256::hash(&[2]).to_vec();
        let ledger_hash = Sha256::hash(&[3]).to_vec();
        let swap_hash = Sha256::hash(&[4]).to_vec();
        let archive_hash = Sha256::hash(&[5]).to_vec();
        let index_hash = Sha256::hash(&[7]).to_vec();

        env.set_call_canister_response(
            SNS_WASM_CANISTER_ID,
            "get_next_sns_version",
            Encode!(&GetNextSnsVersionRequest {
                current_version: Some(SnsVersion {
                    root_wasm_hash: root_hash,
                    governance_wasm_hash: governance_hash,
                    ledger_wasm_hash: ledger_hash,
                    swap_wasm_hash: swap_hash,
                    archive_wasm_hash: archive_hash,
                    index_wasm_hash: index_hash,
                })
            })
            .unwrap(),
            Ok(Encode!(&GetNextSnsVersionResponse { next_version: None }).unwrap()),
        );
        let err = validate_and_render_action(
            &Some(action),
            &env,
            &governance_proto,
            vec![FORBIDDEN_CANISTER],
        )
        .now_or_never()
        .unwrap()
        .unwrap_err();

        let target_string = "There is no next version found for the current SNS version: Version {";
        assert!(
            err.contains(target_string),
            "Test did not contain '{}'.  Actual: {}",
            target_string,
            err
        );
    }

    #[test]
    fn fail_validation_for_upgrade_sns_to_next_version_when_more_than_one_canister_change_in_version(
    ) {
        let action = Action::UpgradeSnsToNextVersion(UpgradeSnsToNextVersion {});
        let (mut env, governance_proto) = setup_for_upgrade_sns_to_next_version_validation_tests();

        let root_hash = Sha256::hash(&[1]).to_vec();
        let governance_hash = Sha256::hash(&[2]).to_vec();
        let ledger_hash = Sha256::hash(&[3]).to_vec();
        let swap_hash = Sha256::hash(&[4]).to_vec();
        let archive_hash = Sha256::hash(&[5]).to_vec();
        let index_hash = Sha256::hash(&[7]).to_vec();

        let current_version = SnsVersion {
            root_wasm_hash: root_hash.clone(),
            governance_wasm_hash: governance_hash.clone(),
            ledger_wasm_hash: ledger_hash,
            swap_wasm_hash: swap_hash,
            archive_wasm_hash: archive_hash.clone(),
            index_wasm_hash: index_hash.clone(),
        };
        let next_version = SnsVersion {
            root_wasm_hash: root_hash,
            governance_wasm_hash: governance_hash,
            ledger_wasm_hash: Sha256::hash(&[5]).to_vec(),
            swap_wasm_hash: Sha256::hash(&[6]).to_vec(),
            archive_wasm_hash: archive_hash,
            index_wasm_hash: index_hash,
        };

        env.set_call_canister_response(
            SNS_WASM_CANISTER_ID,
            "get_next_sns_version",
            Encode!(&GetNextSnsVersionRequest {
                current_version: Some(current_version)
            })
            .unwrap(),
            Ok(Encode!(&GetNextSnsVersionResponse {
                next_version: Some(next_version)
            })
            .unwrap()),
        );
        let err = validate_and_render_action(
            &Some(action),
            &env,
            &governance_proto,
            vec![FORBIDDEN_CANISTER],
        )
        .now_or_never()
        .unwrap()
        .unwrap_err();

        assert!(err.contains(
            "There is more than one upgrade possible for UpgradeSnsToNextVersion Action.  \
            This is not currently supported."
        ))
    }

    #[test]
    fn fail_validation_for_upgrade_sns_to_next_version_with_empty_list_sns_canisters_response() {
        let action = Action::UpgradeSnsToNextVersion(UpgradeSnsToNextVersion {});
        let (mut env, governance_proto) = setup_for_upgrade_sns_to_next_version_validation_tests();
        let root_canister_id = *SNS_ROOT_CANISTER_ID;

        let canisters_summary_response = GetSnsCanistersSummaryResponse {
            root: None,
            governance: None,
            ledger: None,
            swap: None,
            dapps: vec![],
            archives: vec![],
            index: None,
        };

        env.set_call_canister_response(
            root_canister_id,
            "get_sns_canisters_summary",
            Encode!(&GetSnsCanistersSummaryRequest {
                update_canister_list: Some(true)
            })
            .unwrap(),
            Ok(Encode!(&canisters_summary_response).unwrap()),
        );
        let err = validate_and_render_action(
            &Some(action),
            &env,
            &governance_proto,
            vec![FORBIDDEN_CANISTER],
        )
        .now_or_never()
        .unwrap()
        .unwrap_err();

        assert!(err.contains("Did not receive Root CanisterId from list_sns_canisters call"))
    }

    #[test]
    fn fail_validate_manage_sns_metadata() {
        let manage_sns_metadata = ManageSnsMetadata {
            url: None,
            name: None,
            description: None,
            logo: None,
        };

        let err = validate_and_render_manage_sns_metadata(&manage_sns_metadata).unwrap_err();

        assert!(err.contains(
            "Error: ManageSnsMetadata must change at least one value, all values are None"
        ));

        let manage_sns_metadata = ManageSnsMetadata {
            url: Some("X".repeat(SnsMetadata::MAX_URL_LENGTH + 1)),
            name: None,
            description: None,
            logo: None,
        };

        let err = validate_and_render_manage_sns_metadata(&manage_sns_metadata).unwrap_err();

        assert!(err.contains("SnsMetadata.url must be less than"));
    }

    #[test]
    fn add_nervous_system_function_cant_target_disallowed_canisters() {
        // Ensure that no other reason for failure exists before testing error cases
        let nervous_system_function_valid = NervousSystemFunction {
            id: 1000,
            name: "a".to_string(),
            description: None,
            function_type: Some(FunctionType::GenericNervousSystemFunction(
                GenericNervousSystemFunction {
                    target_canister_id: Some(CanisterId::from(2).get()),
                    target_method_name: Some("test_method".to_string()),
                    validator_canister_id: Some(CanisterId::from(1).get()),
                    validator_method_name: Some("test_validator_method".to_string()),
                },
            )),
        };

        let functions_map = BTreeMap::new();
        assert_is_ok(validate_and_render_add_generic_nervous_system_function(
            &hashset![FORBIDDEN_CANISTER],
            &nervous_system_function_valid,
            &functions_map,
        ));

        let nervous_system_function_invalid_target = NervousSystemFunction {
            id: 1000,
            name: "a".to_string(),
            description: None,
            function_type: Some(FunctionType::GenericNervousSystemFunction(
                GenericNervousSystemFunction {
                    target_canister_id: Some(CanisterId::ic_00().get()),
                    target_method_name: Some("test_method".to_string()),
                    validator_canister_id: Some(CanisterId::from(1).get()),
                    validator_method_name: Some("test_validator_method".to_string()),
                },
            )),
        };
        assert_is_err(validate_and_render_add_generic_nervous_system_function(
            &hashset![FORBIDDEN_CANISTER],
            &nervous_system_function_invalid_target,
            &functions_map,
        ));

        let nervous_system_function_invalid_validator = NervousSystemFunction {
            id: 1000,
            name: "a".to_string(),
            description: None,
            function_type: Some(FunctionType::GenericNervousSystemFunction(
                GenericNervousSystemFunction {
                    target_canister_id: Some(CanisterId::from(1).get()),
                    target_method_name: Some("test_method".to_string()),
                    validator_canister_id: Some(CanisterId::ic_00().get()),
                    validator_method_name: Some("test_validator_method".to_string()),
                },
            )),
        };

        assert_is_err(validate_and_render_add_generic_nervous_system_function(
            &hashset![FORBIDDEN_CANISTER],
            &nervous_system_function_invalid_validator,
            &functions_map,
        ));
    }

    #[test]
    fn validate_and_render_transfer_sns_treasury_funds_renders_for_valid_inputs() {
        // Valid case
        assert_eq!(
            validate_and_render_transfer_sns_treasury_funds(
                &TransferSnsTreasuryFunds {
                    from_treasury: TransferFrom::IcpTreasury.into(),
                    amount_e8s: 1000000,
                    memo: Some(1000),
                    to_principal: Some(basic_principal_id()),
                    to_subaccount: None
                },
                0
            )
            .unwrap(),
            r"# Proposal to transfer SNS Treasury funds:
## Source treasury: ICP Treasury (ICP Ledger)
## Amount: 0.01000000 ICP
## Amount (e8s): 1000000
## Target principal: bg4sm-wzk
## Target account: bg4sm-wzk
## Memo: 1000"
        );

        // Valid case with default sub-account
        assert_eq!(
            validate_and_render_transfer_sns_treasury_funds(
                &TransferSnsTreasuryFunds {
                    from_treasury: TransferFrom::IcpTreasury.into(),
                    amount_e8s: 10000000,
                    memo: None,
                    to_principal: Some(basic_principal_id()),
                    to_subaccount: Some(Subaccount {
                        subaccount: vec![0; 32]
                    })
                },
                0
            )
            .unwrap(),
            r"# Proposal to transfer SNS Treasury funds:
## Source treasury: ICP Treasury (ICP Ledger)
## Amount: 0.10000000 ICP
## Amount (e8s): 10000000
## Target principal: bg4sm-wzk
## Target account: bg4sm-wzk
## Memo: 0"
        );

        // Valid case with non-default sub-account
        // The textual representation of ICRC-1 Accounts can be
        // found at https://github.com/dfinity/ICRC-1/blob/main/standards/ICRC-1/TextualEncoding.md
        assert_eq!(
            validate_and_render_transfer_sns_treasury_funds(
                &TransferSnsTreasuryFunds {
                    from_treasury: TransferFrom::IcpTreasury.into(),
                    amount_e8s: E8,
                    memo: None,
                    to_principal: Some(basic_principal_id()),
                    to_subaccount: Some(subaccount_1())
                },
                0
            )
            .unwrap(),
            r"# Proposal to transfer SNS Treasury funds:
## Source treasury: ICP Treasury (ICP Ledger)
## Amount: 1.00000000 ICP
## Amount (e8s): 100000000
## Target principal: bg4sm-wzk
## Target account: bg4sm-wzk-msokwai.1
## Memo: 0"
        );

        // Valid transfer from SNS treasury
        assert_eq!(
            validate_and_render_transfer_sns_treasury_funds(
                &TransferSnsTreasuryFunds {
                    from_treasury: TransferFrom::SnsTokenTreasury.into(),
                    amount_e8s: 1000000,
                    memo: Some(1000),
                    to_principal: Some(basic_principal_id()),
                    to_subaccount: None
                },
                0
            )
            .unwrap(),
            r"# Proposal to transfer SNS Treasury funds:
## Source treasury: SNS Token Treasury (SNS Ledger)
## Amount: 0.01000000 SNS Tokens
## Amount (e8s): 1000000
## Target principal: bg4sm-wzk
## Target account: bg4sm-wzk
## Memo: 1000"
        );
    }

    #[test]
    fn validate_and_render_transfer_sns_treasury_funds_no_principal() {
        // invalid case no principal
        assert_eq!(
            validate_and_render_transfer_sns_treasury_funds(
                &TransferSnsTreasuryFunds {
                    from_treasury: TransferFrom::IcpTreasury.into(),
                    amount_e8s: 1000000,
                    memo: None,
                    to_principal: None,
                    to_subaccount: Some(Subaccount {
                        subaccount: vec![0; 32]
                    })
                },
                0
            )
            .unwrap_err(),
            "TransferSnsTreasuryFunds proposal was invalid for the following reason(s):\nMust specify a principal to make the transfer to.".to_string()
        );
    }

    #[test]
    fn validate_and_render_transfer_sns_treasury_funds_anonymous_principal() {
        // invalid case anonymous principal
        assert_eq!(
            validate_and_render_transfer_sns_treasury_funds(
                &TransferSnsTreasuryFunds {
                    from_treasury: TransferFrom::IcpTreasury.into(),
                    amount_e8s: 1000000,
                    memo: None,
                    to_principal: Some(PrincipalId::new_anonymous()),
                    to_subaccount: None
                },
                0
            )
            .unwrap_err(),
            "TransferSnsTreasuryFunds proposal was invalid for the following reason(s):\nPrincipal must not be anonymous.".to_string()
        );
    }

    #[test]
    fn validate_and_render_transfer_sns_treasury_funds_bad_subaccount() {
        // invalid case bad subaccount
        assert_eq!(
            validate_and_render_transfer_sns_treasury_funds(
                &TransferSnsTreasuryFunds {
                    from_treasury: TransferFrom::IcpTreasury.into(),
                    amount_e8s: 1000000,
                    memo: None,
                    to_principal: Some(basic_principal_id()),
                    to_subaccount: Some(Subaccount {
                        subaccount: vec![1, 2]
                    })
                },
                0
            )
            .unwrap_err(),
            "TransferSnsTreasuryFunds proposal was invalid for the following reason(s):\nInvalid subaccount".to_string()
        );
    }

    #[test]
    fn validate_and_render_transfer_sns_treasury_funds_amount_less_than_fee() {
        // Valid case
        assert_eq!(
            validate_and_render_transfer_sns_treasury_funds(
                &TransferSnsTreasuryFunds {
                    from_treasury: TransferFrom::IcpTreasury.into(),
                    amount_e8s: 1000,
                    memo: Some(1000),
                    to_principal: Some(basic_principal_id()),
                    to_subaccount: None
                },
                0
            )
            .unwrap_err(),
            "TransferSnsTreasuryFunds proposal was invalid for the following reason(s):\nFor transactions from ICP Treasury (ICP Ledger), the fee and minimum transaction is 10000 e8s"
        );
        assert_eq!(
            validate_and_render_transfer_sns_treasury_funds(
                &TransferSnsTreasuryFunds {
                    from_treasury: TransferFrom::SnsTokenTreasury.into(),
                    amount_e8s: 999,
                    memo: Some(1000),
                    to_principal: Some(basic_principal_id()),
                    to_subaccount: None
                },
                1000
            )
            .unwrap_err(),
            "TransferSnsTreasuryFunds proposal was invalid for the following reason(s):\nFor transactions from SNS Token Treasury (SNS Ledger), the fee and minimum transaction is 1000 e8s"
        );
    }

    #[test]
    fn validate_and_render_register_dapp_canisters_lists_canisters() {
        let canister_ids = (0..10_u8)
            .map(|i| PrincipalId::try_from(vec![i]))
            .collect::<Result<Vec<_>, _>>()
            .unwrap();
        let disallowed_canister_ids: HashSet<CanisterId> = HashSet::new();

        let register_dapp_canisters = RegisterDappCanisters { canister_ids };
        let rendered_proposal = validate_and_render_register_dapp_canisters(
            &register_dapp_canisters,
            &disallowed_canister_ids,
        )
        .unwrap();

        for canister_id in register_dapp_canisters.canister_ids {
            assert!(rendered_proposal.contains(&format!("\n- {canister_id}")), "rendered proposal \"{rendered_proposal}\" does not contain canister id \"- {canister_id}\"");
        }

        for line in rendered_proposal.lines() {
            assert!(!line.starts_with(char::is_whitespace), "rendered proposal \"{rendered_proposal}\" contains a line that starts with whitespace");
        }
    }

    #[test]
    fn validate_and_render_register_dapp_canisters_allows_max_canisters() {
        let canister_ids = (0..MAX_NUMBER_OF_DAPPS_TO_REGISTER_PER_PROPOSAL)
            .map(|i| PrincipalId::new_user_test_id(i as u64))
            .collect::<Vec<_>>();
        let disallowed_canister_ids: HashSet<CanisterId> = HashSet::new();

        let register_dapp_canisters = RegisterDappCanisters { canister_ids };
        let rendered_proposal = validate_and_render_register_dapp_canisters(
            &register_dapp_canisters,
            &disallowed_canister_ids,
        )
        .unwrap();

        for canister_id in register_dapp_canisters.canister_ids {
            assert!(rendered_proposal.contains(&format!("\n- {canister_id}")), "rendered proposal \"{rendered_proposal}\" does not contain canister id \"- {canister_id}\"");
        }

        rendered_proposal.contains(&format!("{MAX_NUMBER_OF_DAPPS_TO_REGISTER_PER_PROPOSAL}"));

        for line in rendered_proposal.lines() {
            assert!(!line.starts_with(char::is_whitespace), "rendered proposal \"{rendered_proposal}\" contains a line that starts with whitespace");
        }
    }

    #[test]
    fn validate_and_render_register_dapp_canisters_doesnt_allow_more_than_max_canisters() {
        let canister_ids = (0..(MAX_NUMBER_OF_DAPPS_TO_REGISTER_PER_PROPOSAL + 1))
            .map(|i| PrincipalId::new_user_test_id(i as u64))
            .collect::<Vec<_>>();
        let disallowed_canister_ids: HashSet<CanisterId> = HashSet::new();

        let register_dapp_canisters = RegisterDappCanisters { canister_ids };
        let rendered_error = validate_and_render_register_dapp_canisters(
            &register_dapp_canisters,
            &disallowed_canister_ids,
        )
        .unwrap_err();

        rendered_error.contains(&format!("{MAX_NUMBER_OF_DAPPS_TO_REGISTER_PER_PROPOSAL}"));
    }

    #[test]
    fn validate_and_render_register_dapp_canisters_doesnt_allow_invalid_canisters() {
        let canister_ids = (0..10_u8)
            .map(|i| PrincipalId::try_from(vec![i]))
            .collect::<Result<Vec<_>, _>>()
            .unwrap();
        let disallowed_canister_ids = canister_ids
            .iter()
            // pick an arbitrary principalID
            .skip(4)
            .take(1)
            // convert to CanisterId
            .cloned()
            .map(CanisterId::unchecked_from_principal)
            .collect::<HashSet<_>>();

        let register_dapp_canisters = RegisterDappCanisters { canister_ids };
        let rendered_err = validate_and_render_register_dapp_canisters(
            &register_dapp_canisters,
            &disallowed_canister_ids,
        )
        .unwrap_err();

        for canister_id in disallowed_canister_ids {
            assert!(
                rendered_err.contains(&format!("\n- {canister_id}")),
                "error message \"{rendered_err}\" does not contain canister id \"- {canister_id}\""
            );
        }

        for line in rendered_err.lines() {
            assert!(
                !line.starts_with(char::is_whitespace),
                "error message \"{rendered_err}\" contains a line that starts with whitespace"
            );
        }
    }

    #[test]
    fn validate_and_render_register_dapp_canisters_doesnt_allow_empty_id_list() {
        let canister_ids = vec![];
        let disallowed_canister_ids: HashSet<CanisterId> = HashSet::new();

        let register_dapp_canisters = RegisterDappCanisters { canister_ids };
        let rendered_err = validate_and_render_register_dapp_canisters(
            &register_dapp_canisters,
            &disallowed_canister_ids,
        )
        .unwrap_err();

        for line in rendered_err.lines() {
            assert!(
                !line.starts_with(char::is_whitespace),
                "error message \"{rendered_err}\" contains a line that starts with whitespace"
            );
        }
    }

    #[test]
    fn validate_and_render_deregister_dapp_canisters_lists_canisters() {
        let canister_ids = (0..10_u8)
            .map(|i| PrincipalId::try_from(vec![i]))
            .collect::<Result<Vec<_>, _>>()
            .unwrap();
        let disallowed_canister_ids: HashSet<CanisterId> = HashSet::new();

        let deregister_dapp_canisters = DeregisterDappCanisters {
            canister_ids,
            new_controllers: vec![*TEST_USER1_PRINCIPAL],
        };
        let rendered_proposal = validate_and_render_deregister_dapp_canisters(
            &deregister_dapp_canisters,
            &disallowed_canister_ids,
        )
        .unwrap();

        for canister_id in deregister_dapp_canisters.canister_ids {
            assert!(rendered_proposal.contains(&format!("\n- {canister_id}")), "rendered proposal \"{rendered_proposal}\" does not contain canister id {canister_id}");
        }

        for line in rendered_proposal.lines() {
            assert!(!line.starts_with(char::is_whitespace), "rendered proposal \"{rendered_proposal}\" contains a line that starts with whitespace");
        }
    }

    #[test]
    fn validate_and_render_deregister_dapp_canisters_doesnt_allow_invalid_canisters() {
        let canister_ids = (0..10_u8)
            .map(|i| PrincipalId::try_from(vec![i]))
            .collect::<Result<Vec<_>, _>>()
            .unwrap();
        let disallowed_canister_ids = canister_ids
            .iter()
            // pick an arbitrary principalID
            .skip(4)
            .take(1)
            // convert to CanisterId
            .cloned()
            .map(CanisterId::unchecked_from_principal)
            .collect::<HashSet<_>>();

        let deregister_dapp_canisters = DeregisterDappCanisters {
            canister_ids,
            new_controllers: vec![*TEST_USER1_PRINCIPAL],
        };
        let rendered_err = validate_and_render_deregister_dapp_canisters(
            &deregister_dapp_canisters,
            &disallowed_canister_ids,
        )
        .unwrap_err();

        for canister_id in disallowed_canister_ids {
            assert!(
                rendered_err.contains(&format!("\n- {canister_id}")),
                "error message \"{rendered_err}\" does not contain canister id {canister_id}"
            );
        }

        for line in rendered_err.lines() {
            assert!(
                !line.starts_with(char::is_whitespace),
                "error message \"{rendered_err}\" contains a line that starts with whitespace"
            );
        }
    }

    #[test]
    fn validate_and_render_deregister_dapp_canisters_doesnt_allow_empty_id_list() {
        let canister_ids = vec![];
        let disallowed_canister_ids: HashSet<CanisterId> = HashSet::new();

        let register_dapp_canisters = DeregisterDappCanisters {
            canister_ids,
            new_controllers: vec![*TEST_USER1_PRINCIPAL],
        };
        let rendered_err = validate_and_render_deregister_dapp_canisters(
            &register_dapp_canisters,
            &disallowed_canister_ids,
        )
        .unwrap_err();

        for line in rendered_err.lines() {
            assert!(
                !line.starts_with(char::is_whitespace),
                "error message \"{rendered_err}\" contains a line that starts with whitespace"
            );
        }
    }

<<<<<<< HEAD
    #[test]
    fn validate_and_render_manage_ledger_parameters_must_be_changes() {
        let rendered_error =
            validate_and_render_manage_ledger_parameters(&ManageLedgerParameters::default())
                .unwrap_err();
        assert!(rendered_error.contains("must change at least one value"));
    }

    #[test]
    fn validate_and_render_manage_ledger_parameters_render_new_transfer_fee() {
        let new_fee = 751;
        let render = validate_and_render_manage_ledger_parameters(&ManageLedgerParameters {
            transfer_fee: Some(new_fee),
            ..Default::default()
        })
        .unwrap();
        assert!(render.contains(&format!("transfer fee: {new_fee}")));
    }

    #[test]
    fn validate_and_render_manage_ledger_parameters_render_new_fee_collector() {
        let new_fee_collector = Account {
            owner: candid::Principal::from_slice(&[0, 1, 2, 3, 4, 5, 6, 7, 8, 9]),
            subaccount: None,
        };
        let render = validate_and_render_manage_ledger_parameters(&ManageLedgerParameters {
            change_fee_collector: Some(ChangeFeeCollector::SetTo(new_fee_collector.into())),
            ..Default::default()
        })
        .unwrap();
        assert!(render.contains(&format!(
            "Set the fee collector account: {new_fee_collector}"
        )));
    }

    #[test]
    fn validate_and_render_manage_ledger_parameters_render_unset_fee_collector() {
        let render = validate_and_render_manage_ledger_parameters(&ManageLedgerParameters {
            change_fee_collector: Some(ChangeFeeCollector::Unset(Empty {})),
            ..Default::default()
        })
        .unwrap();
        assert!(render.contains(&format!("Unset the fee collector account")));
    }

    #[test]
    fn test_validate_and_render_manage_ledger_parameters() {
        let new_fee = 751;
        let new_fee_collector = Account {
            owner: candid::Principal::from_slice(&[0, 1, 2, 3, 4, 5, 6, 7, 8, 9]),
            subaccount: None,
        };
        let render = validate_and_render_manage_ledger_parameters(&ManageLedgerParameters {
            transfer_fee: Some(new_fee),
            change_fee_collector: Some(ChangeFeeCollector::SetTo(new_fee_collector.into())),
        })
        .unwrap();
        assert_eq!(
            render,
            format!("# Proposal to change ledger parameters:\n# Set token transfer fee: {} token-quantums. \n# Set the fee collector account: {} \n", new_fee, new_fee_collector)
=======
    lazy_static! {
        // This test data is transcribed from a list_proposals response from the SNS governance
        // canister of Dragginz (previously known as SNS-1) where the request specified that only
        // ReadyToSettle proposals should be returned, and this (with the bug) was mistakenly
        // returned. I have confirmed that without the bug fix, this is considered ReadyToSettle
        // instead of Settled.
        static ref SNS_1_PROPOSAL_5: ProposalData = ProposalData {
            // These are the relevant fields. Both should be considered. The bug is that only the
            // first one is considered.
            reward_event_end_timestamp_seconds: None,
            reward_event_round: 21,

            // The remaining fields should have no impact on this test, but are included for
            // realism.
            id: Some(ProposalId { id: 5 }),
            payload_text_rendering: Some(
                "# Motion Proposal: ## Motion Text: hold token SNS be the main key to \
                 enter the next project"
                .to_string()
            ),
            action: 1,
            failure_reason: None,
            ballots: btreemap!{},
            minimum_yes_proportion_of_total: None,
            minimum_yes_proportion_of_exercised: None,
            failed_timestamp_seconds: 0,
            proposal_creation_timestamp_seconds: 1670488610, // 2022-12-08T08:36:50Z (Thu)
            initial_voting_period_seconds: 345_600, // 4 days
            reject_cost_e8s: 10_000_000,
            latest_tally: Some(Tally {
                no: 37561606004,
                yes: 2999861572,
                total: 266762154361,
                timestamp_seconds: 1670822893, // 2022-12-12T05:28:13Z (Mon)
            }),
            wait_for_quiet_deadline_increase_seconds: 86_400, // 1 day
            decided_timestamp_seconds: 1670834210, // 2022-12-12T08:36:50Z (Mon)
            proposal: Some(Proposal {
                url: "".to_string(),
                title: "SNS Token".to_string(),
                action: Some(Action::Motion(Motion {
                    motion_text: "hold token SNS be the main key to enter the next project".to_string(),
                })),
                summary: "".to_string()
            }),
            proposer: Some(NeuronId {
                // This was derived the hex representation using the Python interpretter:
                // >>> s = "e9e50b664c7d97fcf5811df56cf53cc09066190a247519063b6ab09e159c7691"
                // >>> [int(s[i:i+2], 16) for i in range(0, len(s), 2)]
                id: vec![
                    233, 229, 11, 102, 76, 125, 151, 252, 245, 129, 29, 245, 108, 245, 60, 192,
                    144, 102, 25, 10, 36, 117, 25, 6, 59, 106, 176, 158, 21, 156, 118, 145,
                ],
            }),
            wait_for_quiet_state: Some(WaitForQuietState {
                current_deadline_timestamp_seconds: 1670834210, // 2022-12-12T08:36:50Z (Mon)
            }),
            // Rewards were considered "enabled" at the time of proposal creation.
            is_eligible_for_rewards: true,
            // This is because the proposal was rejected (see the latest_tally field).
            executed_timestamp_seconds: 0,
        };
    }

    // This is a regression test. I have confirmed that without the fix (see has_been_rewarded),
    // this fails, and with the fix, it passes.
    #[test]
    fn test_old_proposal_has_reward_status_settled() {
        let now = 1699645996; // 2023-11-10T19:53:16Z (Fri)
        assert_eq!(
            SNS_1_PROPOSAL_5.reward_status(now),
            ProposalRewardStatus::Settled
        );
    }

    #[test]
    fn majority_decision_yes_vote_at_threshold() {
        // Assuming a threshold of 60%, with total votes = 100
        let threshold = Percentage::from_basis_points(6000);
        let total = 100;
        let yes = 60; // Exactly at threshold
        assert_eq!(
            ProposalData::majority_decision(yes, total - yes - 1, total, threshold),
            Vote::Unspecified
        );
        assert_eq!(
            ProposalData::majority_decision(yes + 1, total - yes - 1, total, threshold),
            Vote::Yes
        );
    }

    #[test]
    fn test_new_proposal_has_reward_status_settled() {
        let now = 1699645996; // 2023-11-10T19:53:16Z (Fri)
        let proposal = ProposalData {
            reward_event_end_timestamp_seconds: Some(now),
            reward_event_round: 0,

            ..SNS_1_PROPOSAL_5.clone()
        };

        assert_eq!(proposal.reward_status(now), ProposalRewardStatus::Settled);
    }

    #[test]
    fn test_new_proposal_has_reward_status_ready_to_be_settled() {
        let now = 1699645996; // 2023-11-10T19:53:16Z (Fri)
        let proposal = ProposalData {
            reward_event_end_timestamp_seconds: None,
            reward_event_round: 0,

            ..SNS_1_PROPOSAL_5.clone()
        };

        assert_eq!(
            proposal.reward_status(now),
            ProposalRewardStatus::ReadyToSettle
        );
    }

    #[test]
    fn majority_decision_no_vote_at_threshold() {
        let threshold = Percentage::from_basis_points(6000);
        let total = 100;
        let no = 40; // Exactly at threshold for 'No'
        assert_eq!(
            ProposalData::majority_decision(total - no, no, total, threshold),
            Vote::No
        );
        assert_eq!(
            ProposalData::majority_decision(total - no, no - 1, total, threshold),
            Vote::Unspecified
        );
    }

    #[test]
    fn majority_decision_equal_yes_no_votes_near_threshold() {
        let threshold = Percentage::from_basis_points(5000);
        let total_votes = 100;
        let votes = 50; // If the vote is split 50/50, and the threshold is 50%, `no` should win
        assert_eq!(
            ProposalData::majority_decision(votes, votes, total_votes, threshold),
            Vote::No
        );
        // But if there's one person who hasn't voted, they should determine the result
        assert_eq!(
            ProposalData::majority_decision(votes, votes, total_votes + 1, threshold),
            Vote::Unspecified
        );
        // But then one additional person votes yes, and the result becomes yes
        assert_eq!(
            ProposalData::majority_decision(votes + 1, votes, total_votes + 1, threshold),
            Vote::Yes
        );
        // Of course, if the additional person votes no, the result is still no
        assert_eq!(
            ProposalData::majority_decision(votes, votes + 1, total_votes + 1, threshold),
            Vote::No
        );
    }

    #[test]
    fn majority_decision_no_votes() {
        let threshold = Percentage::from_basis_points(5000);
        let total_votes = 0;
        let votes = 0;
        assert_eq!(
            ProposalData::majority_decision(votes, votes, total_votes, threshold),
            Vote::No
        );
    }

    #[test]
    fn majority_decision_doesnt_overflow_yes() {
        let threshold = Percentage::from_basis_points(5000);
        let total_votes = u64::MAX;
        let yes_votes = u64::MAX;
        assert_eq!(
            ProposalData::majority_decision(yes_votes, 0, total_votes, threshold),
            Vote::Yes
        );
    }

    #[test]
    fn majority_decision_doesnt_overflow_no() {
        let threshold = Percentage::from_basis_points(5000);
        let total_votes = u64::MAX;
        let no_votes = u64::MAX;
        assert_eq!(
            ProposalData::majority_decision(0, no_votes, total_votes, threshold),
            Vote::No
        );
    }
    #[test]
    fn majority_decision_doesnt_overflow_split() {
        let threshold = Percentage::from_basis_points(5000);
        let total_votes = u64::MAX;
        let yes_votes = u64::MAX / 2; // u64::MAX is an odd number, so there is one person who hasn't voted yet
        let no_votes = u64::MAX / 2;
        assert_eq!(
            ProposalData::majority_decision(yes_votes, no_votes, total_votes, threshold),
            Vote::Unspecified
        );
        assert_eq!(
            ProposalData::majority_decision(yes_votes + 1, no_votes, total_votes, threshold),
            Vote::Yes
        );
        assert_eq!(
            ProposalData::majority_decision(yes_votes, no_votes + 1, total_votes, threshold),
            Vote::No
>>>>>>> 08719016
        );
    }
}<|MERGE_RESOLUTION|>--- conflicted
+++ resolved
@@ -2801,68 +2801,6 @@
         }
     }
 
-<<<<<<< HEAD
-    #[test]
-    fn validate_and_render_manage_ledger_parameters_must_be_changes() {
-        let rendered_error =
-            validate_and_render_manage_ledger_parameters(&ManageLedgerParameters::default())
-                .unwrap_err();
-        assert!(rendered_error.contains("must change at least one value"));
-    }
-
-    #[test]
-    fn validate_and_render_manage_ledger_parameters_render_new_transfer_fee() {
-        let new_fee = 751;
-        let render = validate_and_render_manage_ledger_parameters(&ManageLedgerParameters {
-            transfer_fee: Some(new_fee),
-            ..Default::default()
-        })
-        .unwrap();
-        assert!(render.contains(&format!("transfer fee: {new_fee}")));
-    }
-
-    #[test]
-    fn validate_and_render_manage_ledger_parameters_render_new_fee_collector() {
-        let new_fee_collector = Account {
-            owner: candid::Principal::from_slice(&[0, 1, 2, 3, 4, 5, 6, 7, 8, 9]),
-            subaccount: None,
-        };
-        let render = validate_and_render_manage_ledger_parameters(&ManageLedgerParameters {
-            change_fee_collector: Some(ChangeFeeCollector::SetTo(new_fee_collector.into())),
-            ..Default::default()
-        })
-        .unwrap();
-        assert!(render.contains(&format!(
-            "Set the fee collector account: {new_fee_collector}"
-        )));
-    }
-
-    #[test]
-    fn validate_and_render_manage_ledger_parameters_render_unset_fee_collector() {
-        let render = validate_and_render_manage_ledger_parameters(&ManageLedgerParameters {
-            change_fee_collector: Some(ChangeFeeCollector::Unset(Empty {})),
-            ..Default::default()
-        })
-        .unwrap();
-        assert!(render.contains(&format!("Unset the fee collector account")));
-    }
-
-    #[test]
-    fn test_validate_and_render_manage_ledger_parameters() {
-        let new_fee = 751;
-        let new_fee_collector = Account {
-            owner: candid::Principal::from_slice(&[0, 1, 2, 3, 4, 5, 6, 7, 8, 9]),
-            subaccount: None,
-        };
-        let render = validate_and_render_manage_ledger_parameters(&ManageLedgerParameters {
-            transfer_fee: Some(new_fee),
-            change_fee_collector: Some(ChangeFeeCollector::SetTo(new_fee_collector.into())),
-        })
-        .unwrap();
-        assert_eq!(
-            render,
-            format!("# Proposal to change ledger parameters:\n# Set token transfer fee: {} token-quantums. \n# Set the fee collector account: {} \n", new_fee, new_fee_collector)
-=======
     lazy_static! {
         // This test data is transcribed from a list_proposals response from the SNS governance
         // canister of Dragginz (previously known as SNS-1) where the request specified that only
@@ -3073,7 +3011,70 @@
         assert_eq!(
             ProposalData::majority_decision(yes_votes, no_votes + 1, total_votes, threshold),
             Vote::No
->>>>>>> 08719016
+        );
+    }
+    
+    
+    #[test]
+    fn validate_and_render_manage_ledger_parameters_must_be_changes() {
+        let rendered_error =
+            validate_and_render_manage_ledger_parameters(&ManageLedgerParameters::default())
+                .unwrap_err();
+        assert!(rendered_error.contains("must change at least one value"));
+    }
+
+    #[test]
+    fn validate_and_render_manage_ledger_parameters_render_new_transfer_fee() {
+        let new_fee = 751;
+        let render = validate_and_render_manage_ledger_parameters(&ManageLedgerParameters {
+            transfer_fee: Some(new_fee),
+            ..Default::default()
+        })
+        .unwrap();
+        assert!(render.contains(&format!("transfer fee: {new_fee}")));
+    }
+
+    #[test]
+    fn validate_and_render_manage_ledger_parameters_render_new_fee_collector() {
+        let new_fee_collector = Account {
+            owner: candid::Principal::from_slice(&[0, 1, 2, 3, 4, 5, 6, 7, 8, 9]),
+            subaccount: None,
+        };
+        let render = validate_and_render_manage_ledger_parameters(&ManageLedgerParameters {
+            change_fee_collector: Some(ChangeFeeCollector::SetTo(new_fee_collector.into())),
+            ..Default::default()
+        })
+        .unwrap();
+        assert!(render.contains(&format!(
+            "Set the fee collector account: {new_fee_collector}"
+        )));
+    }
+
+    #[test]
+    fn validate_and_render_manage_ledger_parameters_render_unset_fee_collector() {
+        let render = validate_and_render_manage_ledger_parameters(&ManageLedgerParameters {
+            change_fee_collector: Some(ChangeFeeCollector::Unset(Empty {})),
+            ..Default::default()
+        })
+        .unwrap();
+        assert!(render.contains(&format!("Unset the fee collector account")));
+    }
+
+    #[test]
+    fn test_validate_and_render_manage_ledger_parameters() {
+        let new_fee = 751;
+        let new_fee_collector = Account {
+            owner: candid::Principal::from_slice(&[0, 1, 2, 3, 4, 5, 6, 7, 8, 9]),
+            subaccount: None,
+        };
+        let render = validate_and_render_manage_ledger_parameters(&ManageLedgerParameters {
+            transfer_fee: Some(new_fee),
+            change_fee_collector: Some(ChangeFeeCollector::SetTo(new_fee_collector.into())),
+        })
+        .unwrap();
+        assert_eq!(
+            render,
+            format!("# Proposal to change ledger parameters:\n# Set token transfer fee: {} token-quantums. \n# Set the fee collector account: {} \n", new_fee, new_fee_collector)
         );
     }
 }